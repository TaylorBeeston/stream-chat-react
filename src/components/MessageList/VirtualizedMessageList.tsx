import React, { useCallback, useEffect, useMemo, useRef } from 'react';
import {
  Components,
  ScrollSeekConfiguration,
  ScrollSeekPlaceholderProps,
  Virtuoso,
  VirtuosoHandle,
} from 'react-virtuoso';

import { useNewMessageNotification } from './hooks/useNewMessageNotification';
import { usePrependedMessagesCount } from './hooks/usePrependMessagesCount';
import { useShouldForceScrollToBottom } from './hooks/useShouldForceScrollToBottom';
import {
  MessageNotification as DefaultMessageNotification,
  MessageNotificationProps,
} from './MessageNotification';
import { processMessages } from './utils';

import { DateSeparator as DefaultDateSeparator } from '../DateSeparator/DateSeparator';
import { EmptyStateIndicator as DefaultEmptyStateIndicator } from '../EmptyStateIndicator/EmptyStateIndicator';
import { EventComponent } from '../EventComponent/EventComponent';
import { LoadingIndicator as DefaultLoadingIndicator } from '../Loading/LoadingIndicator';
import {
  MessageDeleted as DefaultMessageDeleted,
  FixedHeightMessage,
  FixedHeightMessageProps,
} from '../Message';

import { useChannelActionContext } from '../../context/ChannelActionContext';
import { StreamMessage, useChannelStateContext } from '../../context/ChannelStateContext';
import { useChatContext } from '../../context/ChatContext';
import { useComponentContext } from '../../context/ComponentContext';
import { isDate, useTranslationContext } from '../../context/TranslationContext';

import type { Channel, StreamChat } from 'stream-chat';

import type {
  DefaultAttachmentType,
  DefaultChannelType,
  DefaultCommandType,
  DefaultEventType,
  DefaultMessageType,
  DefaultReactionType,
  DefaultUserType,
} from '../../../types/types';

const PREPEND_OFFSET = 10 ** 7;

type VirtualizedMessageListWithContextProps<
  At extends DefaultAttachmentType = DefaultAttachmentType,
  Ch extends DefaultChannelType = DefaultChannelType,
  Co extends DefaultCommandType = DefaultCommandType,
  Ev extends DefaultEventType = DefaultEventType,
  Me extends DefaultMessageType = DefaultMessageType,
  Re extends DefaultReactionType = DefaultReactionType,
  Us extends DefaultUserType<Us> = DefaultUserType
> = VirtualizedMessageListProps<At, Ch, Co, Ev, Me, Re, Us> & {
  channel: Channel<At, Ch, Co, Ev, Me, Re, Us>;
  client: StreamChat<At, Ch, Co, Ev, Me, Re, Us>;
  hasMore: boolean;
  loadingMore: boolean;
<<<<<<< HEAD
  loadMore: (messageLimit: number) => Promise<number>;
=======
  /** Disables the injection of date separator components, defaults to `true` */
  disableDateSeparator?: boolean;
  /** The UI Indicator to use when MessageList or ChannelList is empty */
  EmptyStateIndicator?: React.ComponentType<EmptyStateIndicatorProps> | null;
  /** Hides the MessageDeleted components from the list, defaults to `false` */
  hideDeletedMessages?: boolean;
  /** Hides the DateSeparator component when new messages are received in a channel that's watched but not active, defaults to false */
  hideNewMessageSeparator?: boolean;
  /** Component to render at the top of the MessageList while loading new messages */
  LoadingIndicator?: React.ComponentType<LoadingIndicatorProps>;
  /** Available from [ChannelContext](https://getstream.github.io/stream-chat-react/#section-channelcontext) */
  loadMore?: (messageLimit: number) => Promise<number>;
  /** Custom UI component to display messages */
  Message?: React.ComponentType<FixedHeightMessageProps<At, Ch, Co, Ev, Me, Re, Us>>;
  /** Custom UI component to display deleted messages */
  MessageDeleted?: React.ComponentType<MessageDeletedProps<At, Ch, Co, Ev, Me, Re, Us>>;
  /** Set the limit to use when paginating messages */
  messageLimit?: number;
  /** Custom UI component to display a notification when scrolled up the list and new messages arrive, defaults to and accepts same props as [MessageNotification](https://github.com/GetStream/stream-chat-react/blob/master/src/components/MessageList/MessageNotification.tsx) */
  MessageNotification?: React.ComponentType<MessageNotificationProps>;
  /** Available from [ChannelContext](https://getstream.github.io/stream-chat-react/#section-channelcontext) */
  messages?: StreamMessage<At, Ch, Co, Ev, Me, Re, Us>[];
  /** Custom UI component to display system messages */
  MessageSystem?: React.ComponentType<EventComponentProps<At, Ch, Co, Ev, Me, Re, Us>>;
  /** Causes the underlying list to render extra content in addition to the necessary one to fill in the visible viewport */
  overscan?: number;
  /**
   * Performance improvement by showing placeholders if user scrolls fast through list.
   * it can be used like this:
   * ```
   *  {
   *    enter: (velocity) => Math.abs(velocity) > 120,
   *    exit: (velocity) => Math.abs(velocity) < 40,
   *    change: () => null,
   *    placeholder: ({index, height})=> <div style={{height: height + "px"}}>{index}</div>,
   *  }
   *  ```
   */
  scrollSeekPlaceHolder?: ScrollSeekConfiguration & {
    placeholder: React.ComponentType<ScrollSeekPlaceholderProps>;
  };
  /**
   * If set to `true`, the list will scroll to the latest message when the window regains focus
   */
  scrollToLatestMessageOnFocus?: boolean;
  /**
   * Group messages belong to the same user if true, otherwise show each message individually, defaults to `false`.
   * What it does is basically pass down a boolean prop named "groupedByUser" to Message component.
   */
  shouldGroupByUser?: boolean;
  /**
   * The scrollTo Behavior when new messages appear. Use ``"smooth"``
   * for regular chat channels, and `"auto"` (which results in instant scroll to bottom)
   * if you expect high throughput.
   */
  stickToBottomScrollBehavior?: 'smooth' | 'auto';
  /** The UI Indicator to use when someone is typing, defaults to `null` */
  TypingIndicator?: React.ComponentType<TypingIndicatorProps> | null;
>>>>>>> addef01a
};

const VirtualizedMessageListWithContext = <
  At extends DefaultAttachmentType = DefaultAttachmentType,
  Ch extends DefaultChannelType = DefaultChannelType,
  Co extends DefaultCommandType = DefaultCommandType,
  Ev extends DefaultEventType = DefaultEventType,
  Me extends DefaultMessageType = DefaultMessageType,
  Re extends DefaultReactionType = DefaultReactionType,
  Us extends DefaultUserType<Us> = DefaultUserType
>(
  props: VirtualizedMessageListWithContextProps<At, Ch, Co, Ev, Me, Re, Us>,
) => {
  const {
    channel,
    client,
    customMessageRenderer,
    disableDateSeparator = true,
    hasMore,
    hideDeletedMessages = false,
    hideNewMessageSeparator = false,
    loadingMore,
    loadMore,
    Message: propMessage,
    messageLimit = 100,
    MessageNotification = DefaultMessageNotification,
    messages,
    overscan = 0,
    // TODO: refactor to scrollSeekPlaceHolderConfiguration and components.ScrollSeekPlaceholder, like the Virtuoso Component
    scrollSeekPlaceHolder,
    shouldGroupByUser = false,
    stickToBottomScrollBehavior = 'smooth',
<<<<<<< HEAD
=======
    scrollToLatestMessageOnFocus = false,
    TypingIndicator = null,
>>>>>>> addef01a
  } = props;

  const {
    DateSeparator = DefaultDateSeparator,
    EmptyStateIndicator = DefaultEmptyStateIndicator,
    LoadingIndicator = DefaultLoadingIndicator,
    MessageDeleted = DefaultMessageDeleted,
    MessageSystem = EventComponent,
    TypingIndicator = null,
    VirtualMessage: contextMessage = FixedHeightMessage,
  } = useComponentContext<At, Ch, Co, Ev, Me, Re, Us>();

  const { t } = useTranslationContext();

  const lastRead = useMemo(() => channel.lastRead?.(), [channel]);

  const MessageUIComponent = propMessage || contextMessage;

  const processedMessages = useMemo(() => {
    if (typeof messages === 'undefined') {
      return [];
    }

    if (disableDateSeparator && !hideDeletedMessages && hideNewMessageSeparator) {
      return messages;
    }

    return processMessages(
      messages,
      lastRead,
      client.userID,
      hideDeletedMessages,
      disableDateSeparator,
      hideNewMessageSeparator,
    );
  }, [
    disableDateSeparator,
    hideDeletedMessages,
    hideNewMessageSeparator,
    lastRead,
    messages,
    messages?.length,
    client.userID,
  ]);

  const virtuoso = useRef<VirtuosoHandle>(null);

  const {
    atBottom,
    newMessagesNotification,
    setNewMessagesNotification,
  } = useNewMessageNotification(processedMessages, client.userID);

  const scrollToBottom = useCallback(() => {
    if (virtuoso.current) {
      virtuoso.current.scrollToIndex(processedMessages.length - 1);
    }
    setNewMessagesNotification(false);
  }, [virtuoso, processedMessages, setNewMessagesNotification, processedMessages.length]);

  const scrollToBottomIfConfigured = useCallback(
    (e: Event) => {
      if (scrollToLatestMessageOnFocus && e.target === window) {
        setTimeout(scrollToBottom, 100);
      }
    },
    [scrollToLatestMessageOnFocus, scrollToBottom],
  );

  useEffect(() => {
    if (typeof window !== 'undefined') {
      window.addEventListener('focus', scrollToBottomIfConfigured);
    }
    return () => {
      window.removeEventListener('focus', scrollToBottomIfConfigured);
    };
  }, [scrollToBottomIfConfigured]);

  const numItemsPrepended = usePrependedMessagesCount(processedMessages);

  const shouldForceScrollToBottom = useShouldForceScrollToBottom(processedMessages, client.userID);

  const messageRenderer = useCallback(
    (messageList: StreamMessage<At, Ch, Co, Ev, Me, Re, Us>[], virtuosoIndex: number) => {
      const streamMessageIndex = virtuosoIndex + numItemsPrepended - PREPEND_OFFSET;
      // use custom renderer supplied by client if present and skip the rest
      if (customMessageRenderer) {
        return customMessageRenderer(messageList, streamMessageIndex);
      }

      const message = messageList[streamMessageIndex];

      if (message.type === 'message.date' && message.date && isDate(message.date)) {
        return <DateSeparator date={message.date} unread={message.unread} />;
      }

      if (!message) return <div style={{ height: '1px' }}></div>; // returning null or zero height breaks the virtuoso

      if (message.type === 'channel.event' || message.type === 'system') {
        return <MessageSystem message={message} />;
      }

      if (message.deleted_at || message.type === 'deleted') {
        return <MessageDeleted message={message} />;
      }

      return (
        <MessageUIComponent
          groupedByUser={
            shouldGroupByUser &&
            streamMessageIndex > 0 &&
            message.user?.id === messageList[streamMessageIndex - 1].user?.id
          }
          message={message}
        />
      );
    },
    [customMessageRenderer, shouldGroupByUser, numItemsPrepended],
  );

  const virtuosoComponents = useMemo(() => {
    const EmptyPlaceholder: Components['EmptyPlaceholder'] = () => (
      <>{EmptyStateIndicator && <EmptyStateIndicator listType='message' />}</>
    );

    const Header: Components['Header'] = () =>
      loadingMore ? (
        <div className='str-chat__virtual-list__loading'>
          <LoadingIndicator size={20} />
        </div>
      ) : (
        <></>
      );

    // using 'display: inline-block' traps CSS margins of the item elements, preventing incorrect item measurements
    const Item: Components['Item'] = (props) => (
      <div {...props} className='str-chat__virtual-list-message-wrapper' />
    );

    const Footer: Components['Footer'] = () =>
      TypingIndicator ? <TypingIndicator avatarSize={24} /> : <></>;

    return {
      EmptyPlaceholder,
      Footer,
      Header,
      Item,
    } as Partial<Components>;
  }, [loadingMore]);

  if (!processedMessages) return null;

  return (
    <div className='str-chat__virtual-list'>
      <Virtuoso
        atBottomStateChange={(isAtBottom) => {
          atBottom.current = isAtBottom;
          if (isAtBottom && newMessagesNotification) {
            setNewMessagesNotification(false);
          }
        }}
        components={virtuosoComponents}
        firstItemIndex={PREPEND_OFFSET - numItemsPrepended}
        followOutput={(isAtBottom) => {
          if (shouldForceScrollToBottom()) {
            return isAtBottom ? stickToBottomScrollBehavior : 'auto';
          }
          // a message from another user has been received - don't scroll to bottom unless already there
          return isAtBottom ? stickToBottomScrollBehavior : false;
        }}
        initialTopMostItemIndex={
          processedMessages && processedMessages.length > 0 ? processedMessages.length - 1 : 0
        }
        itemContent={(i) => messageRenderer(processedMessages, i)}
        overscan={overscan}
        ref={virtuoso}
        startReached={() => {
          if (hasMore && loadMore) {
            loadMore(messageLimit);
          }
        }}
        style={{ overflowX: 'hidden' }}
        totalCount={processedMessages.length}
        {...(scrollSeekPlaceHolder ? { scrollSeek: scrollSeekPlaceHolder } : {})}
      />
      <div className='str-chat__list-notifications'>
        <MessageNotification onClick={scrollToBottom} showNotification={newMessagesNotification}>
          {t('New Messages!')}
        </MessageNotification>
      </div>
    </div>
  );
};

export type VirtualizedMessageListProps<
  At extends DefaultAttachmentType = DefaultAttachmentType,
  Ch extends DefaultChannelType = DefaultChannelType,
  Co extends DefaultCommandType = DefaultCommandType,
  Ev extends DefaultEventType = DefaultEventType,
  Me extends DefaultMessageType = DefaultMessageType,
  Re extends DefaultReactionType = DefaultReactionType,
  Us extends DefaultUserType<Us> = DefaultUserType
> = {
  /** Custom render function, if passed, certain UI props are ignored */
  customMessageRenderer?: (
    messageList: StreamMessage<At, Ch, Co, Ev, Me, Re, Us>[],
    index: number,
  ) => React.ReactElement;
  /** Disables the injection of date separator components, defaults to `true` */
  disableDateSeparator?: boolean;
  /** Hides the `MessageDeleted` components from the list, defaults to `false` */
  hideDeletedMessages?: boolean;
  /** Hides the `DateSeparator` component when new messages are received in a channel that's watched but not active, defaults to false */
  hideNewMessageSeparator?: boolean;
  /** Custom UI component to display a message, defaults to and accepts same props as [FixedHeightMessage](https://github.com/GetStream/stream-chat-react/blob/master/src/components/Message/FixedHeightMessage.tsx) */
  Message?: React.ComponentType<FixedHeightMessageProps<At, Ch, Co, Ev, Me, Re, Us>>;
  /** Set the limit to use when paginating messages */
  messageLimit?: number;
  /** Optional prop to override the messages available from [ChannelStateContext](https://getstream.github.io/stream-chat-react/#section-channelstatecontext) */
  messages?: StreamMessage<At, Ch, Co, Ev, Me, Re, Us>[];
  /** Causes the underlying list to render extra content in addition to the necessary one to fill in the visible viewport */
  overscan?: number;
  /**
   * Performance improvement by showing placeholders if user scrolls fast through list.
   * it can be used like this:
   * ```
   *  {
   *    enter: (velocity) => Math.abs(velocity) > 120,
   *    exit: (velocity) => Math.abs(velocity) < 40,
   *    change: () => null,
   *    placeholder: ({index, height})=> <div style={{height: height + "px"}}>{index}</div>,
   *  }
   *  ```
   */
  scrollSeekPlaceHolder?: ScrollSeekConfiguration & {
    placeholder: React.ComponentType<ScrollSeekPlaceholderProps>;
  };
  /**
   * Group messages belong to the same user if true, otherwise show each message individually, defaults to `false`.
   * What it does is basically pass down a boolean prop named "groupedByUser" to Message component.
   */
  shouldGroupByUser?: boolean;
  /**
   * The scrollTo behavior when new messages appear. Use `"smooth"`
   * for regular chat channels, and `"auto"` (which results in instant scroll to bottom)
   * if you expect high throughput.
   */
  stickToBottomScrollBehavior?: 'smooth' | 'auto';
};

/**
 * The VirtualizedMessageList component renders a list of messages in a virtualized list.
 * It is a consumer of the React contexts set in [Channel](https://github.com/GetStream/stream-chat-react/blob/master/src/components/Channel/Channel.tsx).
 *
 * **Note**: It works well when there are thousands of messages in a channel, it has a shortcoming though - the message UI should have a fixed height.
 * @example ./VirtualizedMessageList.md
 */
export function VirtualizedMessageList<
  At extends DefaultAttachmentType = DefaultAttachmentType,
  Ch extends DefaultChannelType = DefaultChannelType,
  Co extends DefaultCommandType = DefaultCommandType,
  Ev extends DefaultEventType = DefaultEventType,
  Me extends DefaultMessageType = DefaultMessageType,
  Re extends DefaultReactionType = DefaultReactionType,
  Us extends DefaultUserType<Us> = DefaultUserType
>(props: VirtualizedMessageListProps<At, Ch, Co, Ev, Me, Re, Us>) {
  const { loadMore } = useChannelActionContext<At, Ch, Co, Ev, Me, Re, Us>();
  const { channel, hasMore, loadingMore, messages: contextMessages } = useChannelStateContext<
    At,
    Ch,
    Co,
    Ev,
    Me,
    Re,
    Us
  >();
  const { client } = useChatContext<At, Ch, Co, Ev, Me, Re, Us>();

  const messages = props.messages || contextMessages;

  return (
    <VirtualizedMessageListWithContext
      channel={channel}
      client={client}
      hasMore={!!hasMore}
      loadingMore={!!loadingMore}
      loadMore={loadMore}
      // there's a mismatch in the created_at field - stream-chat MessageResponse says it's a string,
      // 'formatMessage' converts it to Date, which seems to be the correct type
      messages={messages}
      {...props}
    />
  );
}<|MERGE_RESOLUTION|>--- conflicted
+++ resolved
@@ -10,10 +10,7 @@
 import { useNewMessageNotification } from './hooks/useNewMessageNotification';
 import { usePrependedMessagesCount } from './hooks/usePrependMessagesCount';
 import { useShouldForceScrollToBottom } from './hooks/useShouldForceScrollToBottom';
-import {
-  MessageNotification as DefaultMessageNotification,
-  MessageNotificationProps,
-} from './MessageNotification';
+import { MessageNotification as DefaultMessageNotification } from './MessageNotification';
 import { processMessages } from './utils';
 
 import { DateSeparator as DefaultDateSeparator } from '../DateSeparator/DateSeparator';
@@ -59,68 +56,7 @@
   client: StreamChat<At, Ch, Co, Ev, Me, Re, Us>;
   hasMore: boolean;
   loadingMore: boolean;
-<<<<<<< HEAD
   loadMore: (messageLimit: number) => Promise<number>;
-=======
-  /** Disables the injection of date separator components, defaults to `true` */
-  disableDateSeparator?: boolean;
-  /** The UI Indicator to use when MessageList or ChannelList is empty */
-  EmptyStateIndicator?: React.ComponentType<EmptyStateIndicatorProps> | null;
-  /** Hides the MessageDeleted components from the list, defaults to `false` */
-  hideDeletedMessages?: boolean;
-  /** Hides the DateSeparator component when new messages are received in a channel that's watched but not active, defaults to false */
-  hideNewMessageSeparator?: boolean;
-  /** Component to render at the top of the MessageList while loading new messages */
-  LoadingIndicator?: React.ComponentType<LoadingIndicatorProps>;
-  /** Available from [ChannelContext](https://getstream.github.io/stream-chat-react/#section-channelcontext) */
-  loadMore?: (messageLimit: number) => Promise<number>;
-  /** Custom UI component to display messages */
-  Message?: React.ComponentType<FixedHeightMessageProps<At, Ch, Co, Ev, Me, Re, Us>>;
-  /** Custom UI component to display deleted messages */
-  MessageDeleted?: React.ComponentType<MessageDeletedProps<At, Ch, Co, Ev, Me, Re, Us>>;
-  /** Set the limit to use when paginating messages */
-  messageLimit?: number;
-  /** Custom UI component to display a notification when scrolled up the list and new messages arrive, defaults to and accepts same props as [MessageNotification](https://github.com/GetStream/stream-chat-react/blob/master/src/components/MessageList/MessageNotification.tsx) */
-  MessageNotification?: React.ComponentType<MessageNotificationProps>;
-  /** Available from [ChannelContext](https://getstream.github.io/stream-chat-react/#section-channelcontext) */
-  messages?: StreamMessage<At, Ch, Co, Ev, Me, Re, Us>[];
-  /** Custom UI component to display system messages */
-  MessageSystem?: React.ComponentType<EventComponentProps<At, Ch, Co, Ev, Me, Re, Us>>;
-  /** Causes the underlying list to render extra content in addition to the necessary one to fill in the visible viewport */
-  overscan?: number;
-  /**
-   * Performance improvement by showing placeholders if user scrolls fast through list.
-   * it can be used like this:
-   * ```
-   *  {
-   *    enter: (velocity) => Math.abs(velocity) > 120,
-   *    exit: (velocity) => Math.abs(velocity) < 40,
-   *    change: () => null,
-   *    placeholder: ({index, height})=> <div style={{height: height + "px"}}>{index}</div>,
-   *  }
-   *  ```
-   */
-  scrollSeekPlaceHolder?: ScrollSeekConfiguration & {
-    placeholder: React.ComponentType<ScrollSeekPlaceholderProps>;
-  };
-  /**
-   * If set to `true`, the list will scroll to the latest message when the window regains focus
-   */
-  scrollToLatestMessageOnFocus?: boolean;
-  /**
-   * Group messages belong to the same user if true, otherwise show each message individually, defaults to `false`.
-   * What it does is basically pass down a boolean prop named "groupedByUser" to Message component.
-   */
-  shouldGroupByUser?: boolean;
-  /**
-   * The scrollTo Behavior when new messages appear. Use ``"smooth"``
-   * for regular chat channels, and `"auto"` (which results in instant scroll to bottom)
-   * if you expect high throughput.
-   */
-  stickToBottomScrollBehavior?: 'smooth' | 'auto';
-  /** The UI Indicator to use when someone is typing, defaults to `null` */
-  TypingIndicator?: React.ComponentType<TypingIndicatorProps> | null;
->>>>>>> addef01a
 };
 
 const VirtualizedMessageListWithContext = <
@@ -146,18 +82,13 @@
     loadMore,
     Message: propMessage,
     messageLimit = 100,
-    MessageNotification = DefaultMessageNotification,
     messages,
     overscan = 0,
     // TODO: refactor to scrollSeekPlaceHolderConfiguration and components.ScrollSeekPlaceholder, like the Virtuoso Component
     scrollSeekPlaceHolder,
+    scrollToLatestMessageOnFocus = false,
     shouldGroupByUser = false,
     stickToBottomScrollBehavior = 'smooth',
-<<<<<<< HEAD
-=======
-    scrollToLatestMessageOnFocus = false,
-    TypingIndicator = null,
->>>>>>> addef01a
   } = props;
 
   const {
@@ -165,6 +96,7 @@
     EmptyStateIndicator = DefaultEmptyStateIndicator,
     LoadingIndicator = DefaultLoadingIndicator,
     MessageDeleted = DefaultMessageDeleted,
+    MessageNotification = DefaultMessageNotification,
     MessageSystem = EventComponent,
     TypingIndicator = null,
     VirtualMessage: contextMessage = FixedHeightMessage,
@@ -215,12 +147,13 @@
     if (virtuoso.current) {
       virtuoso.current.scrollToIndex(processedMessages.length - 1);
     }
+
     setNewMessagesNotification(false);
   }, [virtuoso, processedMessages, setNewMessagesNotification, processedMessages.length]);
 
   const scrollToBottomIfConfigured = useCallback(
-    (e: Event) => {
-      if (scrollToLatestMessageOnFocus && e.target === window) {
+    (event: Event) => {
+      if (scrollToLatestMessageOnFocus && event.target === window) {
         setTimeout(scrollToBottom, 100);
       }
     },
@@ -231,9 +164,8 @@
     if (typeof window !== 'undefined') {
       window.addEventListener('focus', scrollToBottomIfConfigured);
     }
-    return () => {
-      window.removeEventListener('focus', scrollToBottomIfConfigured);
-    };
+
+    return () => window.removeEventListener('focus', scrollToBottomIfConfigured);
   }, [scrollToBottomIfConfigured]);
 
   const numItemsPrepended = usePrependedMessagesCount(processedMessages);
@@ -395,6 +327,8 @@
   scrollSeekPlaceHolder?: ScrollSeekConfiguration & {
     placeholder: React.ComponentType<ScrollSeekPlaceholderProps>;
   };
+  /** When `true`, the list will scroll to the latest message when the window regains focus */
+  scrollToLatestMessageOnFocus?: boolean;
   /**
    * Group messages belong to the same user if true, otherwise show each message individually, defaults to `false`.
    * What it does is basically pass down a boolean prop named "groupedByUser" to Message component.
@@ -445,8 +379,6 @@
       hasMore={!!hasMore}
       loadingMore={!!loadingMore}
       loadMore={loadMore}
-      // there's a mismatch in the created_at field - stream-chat MessageResponse says it's a string,
-      // 'formatMessage' converts it to Date, which seems to be the correct type
       messages={messages}
       {...props}
     />
