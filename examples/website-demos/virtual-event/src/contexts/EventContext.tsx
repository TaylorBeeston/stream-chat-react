--- conflicted
+++ resolved
@@ -16,28 +16,17 @@
   setActionsModalOpen: React.Dispatch<React.SetStateAction<boolean>>;
   setEventName: React.Dispatch<React.SetStateAction<string | undefined>>;
   setIsFullScreen: React.Dispatch<React.SetStateAction<boolean>>;
-  setLabel: React.Dispatch<React.SetStateAction<string | undefined>>;
   setMode: React.Dispatch<React.SetStateAction<ModeOptions>>;
-  setPresenters: React.Dispatch<React.SetStateAction<number | undefined>>;
   setSearching: React.Dispatch<React.SetStateAction<boolean>>;
   setSelected: React.Dispatch<React.SetStateAction<TabOptions>>;
   setShowChannelList: React.Dispatch<React.SetStateAction<boolean>>;
   setTheme: React.Dispatch<React.SetStateAction<ThemeOptions>>;
-<<<<<<< HEAD
-  setTitle: React.Dispatch<React.SetStateAction<string | undefined>>;
-=======
   setThemeModalOpen: React.Dispatch<React.SetStateAction<boolean>>;
->>>>>>> a3a7d133
   setUserActionType: React.Dispatch<React.SetStateAction<UserActions | undefined>>;
-  setViewers: React.Dispatch<React.SetStateAction<number | undefined>>;
   showChannelList: boolean;
   themeModalOpen: boolean;
   eventName?: string;
-  label?: string;
-  presenters?: number;
-  title?: string;
   userActionType?: UserActions;
-  viewers?: number;
 };
 
 const EventContext = React.createContext({} as EventContextValue);
@@ -47,18 +36,11 @@
   const [chatType, setChatType] = useState<ChatType>('global');
   const [eventName, setEventName] = useState<string | undefined>();
   const [isFullScreen, setIsFullScreen] = useState(false);
-  const [label, setLabel] = useState<string | undefined>();
-  const [presenters, setPresenters] = useState<number | undefined>();
   const [searching, setSearching] = useState(false);
   const [selected, setSelected] = useState<TabOptions>('overview');
   const [showChannelList, setShowChannelList] = useState(false);
-<<<<<<< HEAD
-  const [title, setTitle] = useState<string | undefined>();
-=======
   const [themeModalOpen, setThemeModalOpen] = useState(false);
->>>>>>> a3a7d133
   const [userActionType, setUserActionType] = useState<UserActions>();
-  const [viewers, setViewers] = useState<number | undefined>();
 
   const { setMode, setTheme } = useTheme();
 
@@ -66,35 +48,23 @@
     actionsModalOpen,
     chatType,
     eventName,
-    label,
     isFullScreen,
-    presenters,
     searching,
     selected,
     setActionsModalOpen,
     setChatType,
     setEventName,
     setIsFullScreen,
-    setLabel,
     setMode,
     setSearching,
     setSelected,
     setTheme,
     showChannelList,
-    setPresenters,
     setShowChannelList,
-<<<<<<< HEAD
-    setTitle,
-    setUserActionType,
-    setViewers,
-    title,
-=======
     setThemeModalOpen,
     setUserActionType,
     themeModalOpen,
->>>>>>> a3a7d133
     userActionType,
-    viewers,
   };
 
   return <EventContext.Provider value={value}>{children}</EventContext.Provider>;
