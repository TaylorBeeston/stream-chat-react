import React, {
  useCallback,
  useContext,
  useEffect,
  useLayoutEffect,
  useReducer,
  useRef,
} from 'react';
// @ts-expect-error
import DefaultEmoji from 'emoji-mart/dist-modern/components/emoji/nimble-emoji';
// @ts-expect-error
import DefaultEmojiIndex from 'emoji-mart/dist-modern/utils/emoji-index/nimble-emoji-index';
// @ts-expect-error
import DefaultEmojiPicker from 'emoji-mart/dist-modern/components/picker/nimble-picker';
import debounce from 'lodash.debounce';
import throttle from 'lodash.throttle';
import PropTypes from 'prop-types';
import { logChatPromiseExecution, Channel as StreamChannel } from 'stream-chat';
import { v4 as uuidv4 } from 'uuid';

import { Attachment as DefaultAttachment } from '../Attachment';
import { commonEmoji, defaultMinimalEmojis, emojiSetDef } from './emojiData';
import { MessageSimple } from '../Message';
import {
  LoadingErrorIndicator as DefaultLoadingErrorIndicator,
  LoadingIndicator as DefaultLoadingIndicator,
} from '../Loading';

import { channelReducer, initialState } from './channelState';
import useMentionsHandlers from './hooks/useMentionsHandlers';
import useEditMessageHandler from './hooks/useEditMessageHandler';
import useIsMounted from './hooks/useIsMounted';

import { ChannelContext, ChatContext, TranslationContext } from '../../context';
import defaultEmojiData from '../../stream-emoji.json';

/** @type {React.FC<import('types').ChannelProps>}>} */
const Channel = ({ EmptyPlaceholder = null, ...props }) => {
  const { channel: contextChannel } = useContext(ChatContext);

  const channel = props.channel || contextChannel;

  if (!channel?.cid) return EmptyPlaceholder;

  return <ChannelInner {...props} channel={channel} key={channel.cid} />;
};

/** @type {React.FC<import('types').ChannelProps & { channel: import('stream-chat').Channel }>} */
const ChannelInner = ({
  Attachment = DefaultAttachment,
  doMarkReadRequest,
  Emoji = DefaultEmoji,
  emojiData = defaultEmojiData,
  EmojiIndex = DefaultEmojiIndex,
  EmojiPicker = DefaultEmojiPicker,
  LoadingErrorIndicator = DefaultLoadingErrorIndicator,
  LoadingIndicator = DefaultLoadingIndicator,
  Message = MessageSimple,
  ...props
}) => {
  const { channel } = props;

  const { client, mutes, theme } = useContext(ChatContext);
  const { t } = useContext(TranslationContext);

  const [state, dispatch] = useReducer(channelReducer, initialState);

  const isMounted = useIsMounted();

  const originalTitle = useRef('');
  const lastRead = useRef(new Date());
  const online = useRef(true);

  const emojiConfig = {
    commonEmoji,
    defaultMinimalEmojis,
    Emoji,
    emojiData,
    EmojiIndex,
    EmojiPicker,
    emojiSetDef,
  };

  // eslint-disable-next-line react-hooks/exhaustive-deps
  const throttledCopyStateFromChannel = useCallback(
    throttle(
      () => {
        dispatch({ channel, type: 'copyStateFromChannelOnEvent' });
      },
      500,
      { leading: true, trailing: true },
    ),
    [channel],
  );

  const markRead = useCallback(() => {
    if (channel.disconnected || !channel.getConfig()?.read_events) {
      return;
    }
    lastRead.current = new Date();
    if (doMarkReadRequest) {
      doMarkReadRequest(channel);
    } else {
      logChatPromiseExecution(channel.markRead(), 'mark read');
    }
    if (originalTitle.current) {
      document.title = originalTitle.current;
    }
  }, [channel, doMarkReadRequest]);

  // eslint-disable-next-line react-hooks/exhaustive-deps
  const markReadThrottled = useCallback(
    throttle(markRead, 500, { leading: true, trailing: true }),
    [markRead],
  );

  const handleEvent = useCallback(
    (e) => {
      dispatch({ channel, message: e.message, type: 'updateThreadOnEvent' });
      if (e.type === 'connection.changed') {
        online.current = e.online;
      }

      if (e.type === 'message.new') {
        let mainChannelUpdated = true;
        if (e.message.parent_id && !e.message.show_in_channel) {
          mainChannelUpdated = false;
        }

        if (mainChannelUpdated && e.message.user.id !== client.userID) {
          if (!document.hidden) {
            markReadThrottled();
          } else if (
            channel.getConfig()?.read_events &&
            !channel.muteStatus().muted
          ) {
            const unread = channel.countUnread(lastRead.current);
            document.title = `(${unread}) ${originalTitle.current}`;
          }
        }
      }

      throttledCopyStateFromChannel();
    },
    [channel, throttledCopyStateFromChannel, client.userID, markReadThrottled],
  );

  // useLayoutEffect here to prevent spinner. Use Suspense when it is available in stable release
  useLayoutEffect(() => {
    let errored = false;
    let done = false;
    const onVisibilityChange = () => {
      if (!document.hidden) {
        markRead();
      }
    };

    (async () => {
      if (!channel.initialized) {
        try {
          await channel.watch();
        } catch (e) {
          dispatch({ error: e, type: 'setError' });
          errored = true;
        }
      }
      done = true;
      originalTitle.current = document.title;
      if (!errored) {
        dispatch({ channel, type: 'initStateFromChannel' });
        if (channel.countUnread() > 0) markRead();
        // The more complex sync logic is done in chat.js
        // listen to client.connection.recovered and all channel events
        document.addEventListener('visibilitychange', onVisibilityChange);
        client.on('connection.changed', handleEvent);
        client.on('connection.recovered', handleEvent);
        channel.on(handleEvent);
      }
    })();
    return () => {
      if (errored || !done) return;
      document.removeEventListener('visibilitychange', onVisibilityChange);
      channel.off(handleEvent);
      client.off('connection.changed', handleEvent);
      client.off('connection.recovered', handleEvent);
    };
  }, [channel, client, handleEvent, markRead, props.channel]);

  useEffect(() => {
    if (state.thread) {
      for (let i = state.messages.length - 1; i >= 0; i -= 1) {
        if (state.messages[i].id === state.thread.id) {
          dispatch({ message: state.messages[i], type: 'setThread' });
          break;
        }
      }
    }
  }, [state.messages, state.thread]);

  // Message
  // eslint-disable-next-line react-hooks/exhaustive-deps
  const loadMoreFinished = useCallback(
    debounce(
      /**
       * @param {boolean} hasMore
       * @param {import('stream-chat').ChannelState['messages']} messages
       */
      (hasMore, messages) => {
        if (!isMounted.current) return;
        dispatch({ hasMore, messages, type: 'loadMoreFinished' });
      },
      2000,
      {
        leading: true,
        trailing: true,
      },
    ),
    [],
  );

  const loadMore = useCallback(
    async (limit = 100) => {
      if (!online.current || !window.navigator.onLine) return 0;
      // prevent duplicate loading events...
      const oldestMessage = state.messages[0];
      if (state.loadingMore || oldestMessage?.status !== 'received') return 0;
      dispatch({ loadingMore: true, type: 'setLoadingMore' });

      const oldestID = oldestMessage?.id;

      const perPage = limit;
      let queryResponse;
      try {
        queryResponse = await channel.query({
          messages: { id_lt: oldestID, limit: perPage },
        });
      } catch (e) {
        console.warn('message pagination request failed with error', e);
        dispatch({ loadingMore: false, type: 'setLoadingMore' });
        return 0;
      }
      const hasMoreMessages = queryResponse.messages.length === perPage;

      loadMoreFinished(hasMoreMessages, channel.state.messages);

      return queryResponse.messages.length;
    },
    [channel, loadMoreFinished, state.loadingMore, state.messages, online],
  );

  const updateMessage = useCallback(
    (updatedMessage) => {
      // adds the message to the local channel state..
      // this adds to both the main channel state as well as any reply threads
      channel.state.addMessageSorted(updatedMessage, true);

      dispatch({
        channel,
        parentId: state.thread && updatedMessage.parent_id,
        type: 'copyMessagesFromChannel',
      });
    },
    [channel, state.thread],
  );

  const { doSendMessageRequest } = props;
  const doSendMessage = useCallback(
    async (message) => {
      const { attachments, id, mentioned_users, parent_id, text } = message;
      const messageData = {
        attachments,
        id,
        mentioned_users,
        parent_id,
        text,
      };

      try {
        let messageResponse;
        if (doSendMessageRequest) {
          messageResponse = await doSendMessageRequest(
            channel.cid,
            messageData,
          );
        } else {
          messageResponse = await channel.sendMessage(messageData);
        }

        // replace it after send is completed
        if (messageResponse && messageResponse.message) {
          updateMessage({
            ...messageResponse.message,
            status: 'received',
          });
        }
      } catch (e) {
        // set the message to failed..
        updateMessage({
          ...message,
          status: 'failed',
        });
      }
    },
    [channel, doSendMessageRequest, updateMessage],
  );

  const createMessagePreview = useCallback(
    (text, attachments, parent, mentioned_users) => {
      // create a preview of the message
      const clientSideID = `${client.userID}-${uuidv4()}`;
      return {
        __html: text,
        attachments,
        created_at: new Date(),
        html: text,
        id: clientSideID,
        mentioned_users,
        reactions: [],
        status: 'sending',
        text,
        type: 'regular',
        user: client.user,
        ...(parent?.id ? { parent_id: parent.id } : null),
      };
    },
    [client.user, client.userID],
  );

  const sendMessage = useCallback(
    async ({ text, attachments = [], mentioned_users = [], parent }) => {
      // remove error messages upon submit
      channel.state.filterErrorMessages();

      // create a local preview message to show in the UI
      const messagePreview = createMessagePreview(
        text,
        attachments,
        parent,
        mentioned_users,
      );

      // first we add the message to the UI
      updateMessage(messagePreview);

      await doSendMessage(messagePreview);
    },
    [channel.state, createMessagePreview, doSendMessage, updateMessage],
  );

  const retrySendMessage = useCallback(
    async (message) => {
      // set the message status to sending
      updateMessage({
        ...message,
        status: 'sending',
      });
      // actually try to send the message...
      await doSendMessage(message);
    },
    [doSendMessage, updateMessage],
  );

  const removeMessage = useCallback(
    (message) => {
      channel.state.removeMessage(message);
      dispatch({
        channel,
        parentId: state.thread && message.parent_id,
        type: 'copyMessagesFromChannel',
      });
    },
    [channel, state.thread],
  );

  // Thread

  const openThread = useCallback(
    (message, e) => {
      if (e && e.preventDefault) {
        e.preventDefault();
      }

      dispatch({ channel, message, type: 'openThread' });
    },
    [channel],
  );

  // eslint-disable-next-line react-hooks/exhaustive-deps
  const loadMoreThreadFinished = useCallback(
    debounce(
      /**
       * @param {boolean} threadHasMore
       * @param {Array<ReturnType<import('stream-chat').ChannelState['formatMessage']>>} threadMessages
       */
      (threadHasMore, threadMessages) => {
        dispatch({
          threadHasMore,
          threadMessages,
          type: 'loadMoreThreadFinished',
        });
      },
      2000,
      { leading: true, trailing: true },
    ),
    [],
  );

  const loadMoreThread = useCallback(async () => {
    // prevent duplicate loading events...
    if (state.threadLoadingMore || !state.thread) return;
    dispatch({ type: 'startLoadingThread' });
    const parentID = state.thread.id;

    if (!parentID) {
      dispatch({ type: 'closeThread' });
      return;
    }

    const oldMessages = channel.state.threads[parentID] || [];
    const oldestMessageID = oldMessages[0]?.id;
    const limit = 50;

    try {
      const queryResponse = await channel.getReplies(parentID, {
        id_lt: oldestMessageID,
        limit,
      });

      const threadHasMoreMessages = queryResponse.messages.length === limit;
      const newThreadMessages = channel.state.threads[parentID] || [];

      // next set loadingMore to false so we can start asking for more data...
      loadMoreThreadFinished(threadHasMoreMessages, newThreadMessages);
    } catch (e) {
      loadMoreThreadFinished(false, oldMessages);
    }
  }, [channel, loadMoreThreadFinished, state.thread, state.threadLoadingMore]);

  const closeThread = useCallback((e) => {
    if (e && e.preventDefault) {
      e.preventDefault();
    }
    dispatch({ type: 'closeThread' });
  }, []);

  const onMentionsHoverOrClick = useMentionsHandlers(
    props.onMentionsHover,
    props.onMentionsClick,
  );

  const editMessage = useEditMessageHandler(props.doUpdateMessageRequest);

  const channelContextValue = {
    ...state,
    acceptedFiles: props.acceptedFiles,
    Attachment,
    channel,
    client, // from chatContext, for legacy reasons
    closeThread,
    editMessage,
    emojiConfig, // emoji config and customization object, potentially find a better home
    loadMore,
    loadMoreThread,
    maxNumberOfFiles: props.maxNumberOfFiles,
    Message,
    multipleUploads: props.multipleUploads,
    mutes,
    onMentionsClick: onMentionsHoverOrClick,
    onMentionsHover: onMentionsHoverOrClick,
    openThread,
    removeMessage,
    retrySendMessage,
    sendMessage,
    updateMessage,
<<<<<<< HEAD
    watcher_count: state.watcherCount,
=======
    // from chatContext, for legacy reasons
    client,
    // emoji config and customization object, potentially find a better home
    emojiConfig,
    dispatch,
>>>>>>> d936e302
  };

  let core;
  if (state.error) {
    core = <LoadingErrorIndicator error={state.error} />;
  } else if (state.loading) {
    core = <LoadingIndicator size={25} />;
  } else if (!props.channel?.watch) {
    core = <div>{t('Channel Missing')}</div>;
  } else {
    core = (
      <ChannelContext.Provider value={channelContextValue}>
        <div className='str-chat__container'>{props.children}</div>
      </ChannelContext.Provider>
    );
  }

  return <div className={`str-chat str-chat-channel ${theme}`}>{core}</div>;
};

Channel.defaultProps = {
  multipleUploads: true,
};

Channel.propTypes = {
  /** List of accepted file types */
  acceptedFiles: PropTypes.array,
  /**
   * Attachment UI component to display attachment in individual message.
   *
   * Defaults to and accepts same props as: [Attachment](https://github.com/GetStream/stream-chat-react/blob/master/src/components/Attachment.js)
   * */
  // @ts-expect-error elementType
  Attachment: PropTypes.elementType,
  /** Which channel to connect to, will initialize the channel if it's not initialized yet */
  channel: PropTypes.instanceOf(StreamChannel),
  /**
   * Override mark channel read request (Advanced usage only)
   *
   * @param {Channel} channel object
   * */
  doMarkReadRequest: PropTypes.func,
  /** Override send message request (Advanced usage only)
   *
   * @param {String} channelId full channel ID in format of `type:id`
   * @param {Object} message
   */
  doSendMessageRequest: PropTypes.func,
  /** Override update(edit) message request (Advanced usage only)
   *
   * @param {String} channelId full channel ID in format of `type:id`
   * @param {Object} updatedMessage
   */
  doUpdateMessageRequest: PropTypes.func,
  /**
   * Optional component to override default NimbleEmoji from emoji-mart
   */
  // @ts-expect-error import type when converted to TS
  Emoji: /** @type {PropTypes.Validator<React.ComponentType<NimbleEmojiProps>>} */ (PropTypes.elementType),
  /**
   * Optional prop to override default facebook.json emoji data set from emoji-mart
   */
  // @ts-expect-error import type when converted to TS
  emojiData: /** @type {PropTypes.Validator<EmojiMartData>} */ (PropTypes.object),
  /**
   * Optional component to override default NimbleEmojiIndex from emoji-mart
   */
  // @ts-expect-error import type when converted to TS
  EmojiIndex: /** @type {PropTypes.Validator<NimbleEmojiIndex>} */ (PropTypes.object),
  /**
   * Optional component to override default NimblePicker from emoji-mart
   */
  // @ts-expect-error import type when converted to TS
  EmojiPicker: /** @type {PropTypes.Validator<React.ComponentType<NimblePickerProps>>} */ (PropTypes.elementType),
  /**
   * Empty channel UI component. This will be shown on the screen if there is no active channel.
   *
   * Defaults to null which skips rendering the Channel
   *
   * */
  EmptyPlaceholder: PropTypes.element,
  /**
   * Error indicator UI component. This will be shown on the screen if channel query fails.
   *
   * Defaults to and accepts same props as: [LoadingErrorIndicator](https://getstream.github.io/stream-chat-react/#loadingerrorindicator)
   *
   * */
  // @ts-expect-error elementType
  LoadingErrorIndicator: PropTypes.elementType,
  /**
   * Loading indicator UI component. This will be shown on the screen until the messages are
   * being queried from channel. Once the messages are loaded, loading indicator is removed from the screen
   * and replaced with children of the Channel component.
   *
   * Defaults to and accepts same props as: [LoadingIndicator](https://github.com/GetStream/stream-chat-react/blob/master/src/components/LoadingIndicator.js)
   */
  // @ts-expect-error elementType
  LoadingIndicator: PropTypes.elementType,
  /** Maximum number of attachments allowed per message */
  maxNumberOfFiles: PropTypes.number,
  /**
   * Message UI component to display a message in message list.
   *
   * Available built-in components (also accepts the same props as):
   *
   * 1. [MessageSimple](https://github.com/GetStream/stream-chat-react/blob/master/src/components/MessageSimple.js) (default)
   * 2. [MessageTeam](https://github.com/GetStream/stream-chat-react/blob/master/src/components/MessageTeam.js)
   * 3. [MessageLivestream](https://github.com/GetStream/stream-chat-react/blob/master/src/components/MessageLivestream.js)
   * 3. [MessageCommerce](https://github.com/GetStream/stream-chat-react/blob/master/src/components/MessageCommerce.js)
   *
   * */
  // @ts-expect-error elementType
  Message: PropTypes.elementType,
  /** Whether to allow multiple attachment uploads */
  multipleUploads: PropTypes.bool,
  /**
   * Handle for click on @mention in message
   *
   * @param {Event} event DOM Click event
   * @param {User} user   Target [user object](https://getstream.io/chat/docs/#chat-doc-set-user) which is clicked
   */
  onMentionsClick: PropTypes.func,
  /**
   * Handle for hover on @mention in message
   *
   * @param {Event} event DOM hover event
   * @param {User} user   Target [user object](https://getstream.io/chat/docs/#chat-doc-set-user) which is hovered
   */
  onMentionsHover: PropTypes.func,
};

export default React.memo(Channel);<|MERGE_RESOLUTION|>--- conflicted
+++ resolved
@@ -457,6 +457,7 @@
     channel,
     client, // from chatContext, for legacy reasons
     closeThread,
+    dispatch,
     editMessage,
     emojiConfig, // emoji config and customization object, potentially find a better home
     loadMore,
@@ -472,15 +473,7 @@
     retrySendMessage,
     sendMessage,
     updateMessage,
-<<<<<<< HEAD
     watcher_count: state.watcherCount,
-=======
-    // from chatContext, for legacy reasons
-    client,
-    // emoji config and customization object, potentially find a better home
-    emojiConfig,
-    dispatch,
->>>>>>> d936e302
   };
 
   let core;
