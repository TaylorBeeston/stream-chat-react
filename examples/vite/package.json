{
  "name": "vite",
  "version": "0.0.0",
  "scripts": {
    "dev": "vite",
    "build": "tsc && vite build",
    "serve": "vite preview"
  },
  "dependencies": {
    "react": "link:../../node_modules/react",
    "react-dom": "link:../../node_modules/react-dom",
<<<<<<< HEAD
    "stream-chat": "^6.0.0",
=======
    "stream-chat": "link:../../node_modules/stream-chat",
>>>>>>> d9b194d1
    "stream-chat-react": "link:../../"
  },
  "devDependencies": {
    "@types/react": "17.0.3",
    "@types/react-dom": "17.0.3",
    "@vitejs/plugin-react": "^1.0.0",
    "typescript": "^4.3.2",
    "vite": "^2.6.4"
  },
  "resolutions": {
    "@types/react": "link:../../node_modules/@types/react",
    "@types/react-dom": "link:../../node_modules/@types/react-dom"
  }
}<|MERGE_RESOLUTION|>--- conflicted
+++ resolved
@@ -9,11 +9,7 @@
   "dependencies": {
     "react": "link:../../node_modules/react",
     "react-dom": "link:../../node_modules/react-dom",
-<<<<<<< HEAD
-    "stream-chat": "^6.0.0",
-=======
     "stream-chat": "link:../../node_modules/stream-chat",
->>>>>>> d9b194d1
     "stream-chat-react": "link:../../"
   },
   "devDependencies": {
