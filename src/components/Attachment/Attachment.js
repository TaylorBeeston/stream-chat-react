--- conflicted
+++ resolved
@@ -36,14 +36,11 @@
  * @param {ExtendedAttachment} a
  */
 export const isMediaAttachment = (a) => {
-<<<<<<< HEAD
+
   return (
     (a.mime_type && SUPPORTED_VIDEO_FORMATS.indexOf(a.mime_type) !== -1) ||
     a.type === 'video'
   );
-=======
-  return !!a.mime_type && SUPPORTED_VIDEO_FORMATS.indexOf(a.mime_type) !== -1;
->>>>>>> b13741a7
 };
 
 /**
