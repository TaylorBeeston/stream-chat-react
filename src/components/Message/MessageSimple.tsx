--- conflicted
+++ resolved
@@ -111,13 +111,9 @@
     ? 'str-chat__message str-chat__message--me str-chat__message-simple str-chat__message-simple--me'
     : 'str-chat__message str-chat__message-simple';
 
-<<<<<<< HEAD
   const showActionsBox = showMessageActionsBox(getMessageActions());
 
-  if (message?.type === 'message.read' || message?.type === 'message.date') {
-=======
   if (message.type === 'message.read' || message.type === 'message.date') {
->>>>>>> 3daf545b
     return null;
   }
 
