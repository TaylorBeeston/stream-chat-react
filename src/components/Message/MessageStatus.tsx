--- conflicted
+++ resolved
@@ -1,12 +1,7 @@
 import React from 'react';
 
-<<<<<<< HEAD
 import { DeliveredCheckIcon, MessageDeliveredIcon } from './icons';
-import { getReadByTooltipText } from './utils';
-=======
-import { DeliveredCheckIcon } from './icons';
 import { getReadByTooltipText, mapToUserNameOrId, TooltipUsernameMapper } from './utils';
->>>>>>> 19fc992f
 
 import { AvatarProps, Avatar as DefaultAvatar } from '../Avatar';
 import { LoadingIndicator } from '../Loading';
@@ -70,16 +65,8 @@
     const lastReadUser = readBy.filter((item) => item.id !== client.user?.id)[0];
 
     return (
-<<<<<<< HEAD
       <span className={rootClassName} data-testid='message-status-read-by'>
-        <Tooltip>{getReadByTooltipText(readBy, t, client)}</Tooltip>
-=======
-      <span
-        className={`str-chat__message-${messageType}-status`}
-        data-testid='message-status-read-by'
-      >
         <Tooltip>{getReadByTooltipText(readBy, t, client, tooltipUserNameMapper)}</Tooltip>
->>>>>>> 19fc992f
         <Avatar
           image={lastReadUser.image}
           name={lastReadUser.name || lastReadUser.id}
