--- conflicted
+++ resolved
@@ -297,22 +297,12 @@
         >
           <div />
           <div
-<<<<<<< HEAD
-            className="str-chat__message-text"
-            tabIndex={0}
-=======
             className="str-chat__message-bubble"
->>>>>>> 4d150b10
           >
             <div
               className="str-chat__message-text"
+              tabIndex={0}
             >
-<<<<<<< HEAD
-              <div>
-                <p>
-                  hello world
-                </p>
-=======
               <div
                 className="str-chat__message-text-inner str-chat__message-simple-text-inner"
                 data-testid="message-text-inner-wrapper"
@@ -326,7 +316,6 @@
                     hello world
                   </p>
                 </div>
->>>>>>> 4d150b10
               </div>
             </div>
           </div>
@@ -349,22 +338,12 @@
         >
           <div />
           <div
-<<<<<<< HEAD
-            className="str-chat__message-text"
+            className="str-chat__message-bubble"
             tabIndex={0}
-=======
-            className="str-chat__message-bubble"
->>>>>>> 4d150b10
           >
             <div
               className="str-chat__message-text"
             >
-<<<<<<< HEAD
-              <div>
-                <p>
-                  hi mate
-                </p>
-=======
               <div
                 className="str-chat__message-text-inner str-chat__message-simple-text-inner"
                 data-testid="message-text-inner-wrapper"
@@ -378,7 +357,6 @@
                     hi mate
                   </p>
                 </div>
->>>>>>> 4d150b10
               </div>
             </div>
           </div>
@@ -400,22 +378,12 @@
         >
           <div />
           <div
-<<<<<<< HEAD
-            className="str-chat__message-text"
+            className="str-chat__message-bubble"
             tabIndex={0}
-=======
-            className="str-chat__message-bubble"
->>>>>>> 4d150b10
           >
             <div
               className="str-chat__message-text"
             >
-<<<<<<< HEAD
-              <div>
-                <p>
-                  whatup?!
-                </p>
-=======
               <div
                 className="str-chat__message-text-inner str-chat__message-simple-text-inner"
                 data-testid="message-text-inner-wrapper"
@@ -429,7 +397,6 @@
                     whatup?!
                   </p>
                 </div>
->>>>>>> 4d150b10
               </div>
             </div>
           </div>
