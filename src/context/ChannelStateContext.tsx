--- conflicted
+++ resolved
@@ -8,21 +8,7 @@
   ChannelState as StreamChannelState,
 } from 'stream-chat';
 
-<<<<<<< HEAD
-import type { DefaultStreamChatGenerics, UnknownType } from '../types/types';
-=======
-import type {
-  DefaultAttachmentType,
-  DefaultChannelType,
-  DefaultCommandType,
-  DefaultEventType,
-  DefaultMessageType,
-  DefaultReactionType,
-  DefaultUserType,
-  GiphyVersions,
-  UnknownType,
-} from '../types/types';
->>>>>>> 85258fbc
+import type { DefaultStreamChatGenerics, GiphyVersions, UnknownType } from '../types/types';
 
 export type ChannelNotifications = Array<{
   id: string;
