import React, { useCallback } from 'react';

import { MessageSimple } from './MessageSimple';
import {
  ActionHandlerReturnType,
  useActionHandler,
  useDeleteHandler,
  useEditHandler,
  useFlagHandler,
  useMentionsHandler,
  useMuteHandler,
  useOpenThreadHandler,
  usePinHandler,
  useReactionHandler,
  useRetryHandler,
  useUserHandler,
  useUserRole,
} from './hooks';
import {
  areMessagePropsEqual,
  defaultPinPermissions,
  getMessageActions,
  MESSAGE_ACTIONS,
} from './utils';

<<<<<<< HEAD
import { useChannelStateContext } from '../../context/ChannelStateContext';
=======
import { RetrySendMessage, useChannelContext } from '../../context/ChannelContext';
>>>>>>> 105d9d2f

import type { Channel } from 'stream-chat';

import type { MessageProps, MouseEventHandler } from './types';

import type { RetrySendMessage } from '../../context/ChannelActionContext';

import type {
  DefaultAttachmentType,
  DefaultChannelType,
  DefaultCommandType,
  DefaultEventType,
  DefaultMessageType,
  DefaultReactionType,
  DefaultUserType,
} from '../../../types/types';

type MessageWithContextProps<
  At extends DefaultAttachmentType = DefaultAttachmentType,
  Ch extends DefaultChannelType = DefaultChannelType,
  Co extends DefaultCommandType = DefaultCommandType,
  Ev extends DefaultEventType = DefaultEventType,
  Me extends DefaultMessageType = DefaultMessageType,
  Re extends DefaultReactionType = DefaultReactionType,
  Us extends DefaultUserType<Us> = DefaultUserType
> = MessageProps<At, Ch, Co, Ev, Me, Re, Us> & {
  canPin: boolean;
  channel: Channel<At, Ch, Co, Ev, Me, Re, Us>;
  handleAction: ActionHandlerReturnType;
  handleDelete: MouseEventHandler;
  handleFlag: MouseEventHandler;
  handleMute: MouseEventHandler;
  handleOpenThread: MouseEventHandler;
  handlePin: MouseEventHandler;
  handleReaction: (
    reactionType: string,
    event: React.MouseEvent<HTMLElement, MouseEvent>,
  ) => Promise<void>;
  handleRetry: RetrySendMessage<At, Ch, Co, Ev, Me, Re, Us>;
  onMentionsClickMessage: MouseEventHandler;
  onMentionsHoverMessage: MouseEventHandler;
  userRoles: {
    canDeleteMessage: boolean;
    canEditMessage: boolean;
    isAdmin: boolean;
    isModerator: boolean;
    isMyMessage: boolean;
    isOwner: boolean;
  };
};

const MessageWithContext = <
  At extends DefaultAttachmentType = DefaultAttachmentType,
  Ch extends DefaultChannelType = DefaultChannelType,
  Co extends DefaultCommandType = DefaultCommandType,
  Ev extends DefaultEventType = DefaultEventType,
  Me extends DefaultMessageType = DefaultMessageType,
  Re extends DefaultReactionType = DefaultReactionType,
  Us extends DefaultUserType<Us> = DefaultUserType
>(
  props: MessageWithContextProps<At, Ch, Co, Ev, Me, Re, Us>,
) => {
  const {
    canPin,
    channel,
    formatDate,
    groupStyles = [],
    handleAction,
    handleDelete,
    handleFlag,
    handleMute,
    handleOpenThread,
    handlePin,
    handleReaction,
    handleRetry,
    Message: MessageUIComponent = MessageSimple,
    message,
    messageActions = Object.keys(MESSAGE_ACTIONS),
    onMentionsClickMessage,
    onMentionsHoverMessage,
    onUserClick: propOnUserClick,
    onUserHover: propOnUserHover,
    userRoles,
  } = props;

  const channelConfig = channel.getConfig && channel.getConfig();

  const { clearEdit, editing, setEdit } = useEditHandler();

  const { onUserClick, onUserHover } = useUserHandler(message, {
    onUserClickHandler: propOnUserClick,
    onUserHoverHandler: propOnUserHover,
  });

  const { isAdmin, isModerator, isMyMessage, isOwner } = userRoles;

  const canEdit = isMyMessage || isModerator || isOwner || isAdmin;
  const canDelete = canEdit;
  const canReact = true;
  const canReply = true;

  const messageActionsHandler = useCallback(() => {
    if (!message || !messageActions) {
      return [];
    }

    return getMessageActions(messageActions, {
      canDelete,
      canEdit,
      canFlag: !isMyMessage,
      canMute: !isMyMessage && !!channelConfig?.mutes,
      canPin,
      canReact,
      canReply,
    });
  }, [
    canDelete,
    canEdit,
    canPin,
    canReply,
    canReact,
    channelConfig?.mutes,
    isMyMessage,
    message,
    messageActions,
  ]);

  const actionsEnabled = message && message.type === 'regular' && message.status === 'received';

  return (
    <MessageUIComponent
      {...props}
      actionsEnabled={actionsEnabled}
      channelConfig={channelConfig}
      clearEditingState={clearEdit}
      editing={editing}
      formatDate={formatDate}
      getMessageActions={messageActionsHandler}
      groupStyles={groupStyles}
      handleAction={handleAction}
      handleDelete={handleDelete}
      handleEdit={setEdit}
      handleFlag={handleFlag}
      handleMute={handleMute}
      handleOpenThread={handleOpenThread}
      handlePin={handlePin}
      handleReaction={handleReaction}
      handleRetry={handleRetry}
      isMyMessage={() => isMyMessage}
      onMentionsClickMessage={onMentionsClickMessage}
      onMentionsHoverMessage={onMentionsHoverMessage}
      onUserClick={onUserClick}
      onUserHover={onUserHover}
      setEditingState={setEdit}
    />
  );
};

const MemoizedMessage = React.memo(
  MessageWithContext,
  areMessagePropsEqual,
) as typeof MessageWithContext;

/**
 * Message - A high level component which implements all the logic required for a Message.
 * The actual rendering of the Message is delegated via the "Message" property.
 * @example ./Message.md
 */
export const Message = <
  At extends DefaultAttachmentType = DefaultAttachmentType,
  Ch extends DefaultChannelType = DefaultChannelType,
  Co extends DefaultCommandType = DefaultCommandType,
  Ev extends DefaultEventType = DefaultEventType,
  Me extends DefaultMessageType = DefaultMessageType,
  Re extends DefaultReactionType = DefaultReactionType,
  Us extends DefaultUserType<Us> = DefaultUserType
>(
  props: MessageProps<At, Ch, Co, Ev, Me, Re, Us>,
) => {
  const {
    addNotification,
    channel: propChannel,
    getFlagMessageErrorNotification,
    getFlagMessageSuccessNotification,
    getMuteUserErrorNotification,
    getMuteUserSuccessNotification,
    getPinMessageErrorNotification,
    message,
    onMentionsClick: propOnMentionsClick,
    onMentionsHover: propOnMentionsHover,
    openThread: propOpenThread,
    pinPermissions = defaultPinPermissions,
    retrySendMessage: propRetrySendMessage,
  } = props;

<<<<<<< HEAD
  const { channel: contextChannel } = useChannelStateContext<
    At,
    Ch,
    Co,
    Ev,
    Me,
    Re,
    Us
  >();
=======
  const { channel: contextChannel } = useChannelContext<At, Ch, Co, Ev, Me, Re, Us>();
>>>>>>> 105d9d2f

  const channel = propChannel || contextChannel;

  const handleAction = useActionHandler(message);
  const handleDelete = useDeleteHandler(message);
  const handleOpenThread = useOpenThreadHandler(message, propOpenThread);
  const handleReaction = useReactionHandler(message);
  const handleRetry = useRetryHandler(propRetrySendMessage);
  const userRoles = useUserRole(message);

  const handleFlag = useFlagHandler(message, {
    getErrorNotification: getFlagMessageErrorNotification,
    getSuccessNotification: getFlagMessageSuccessNotification,
    notify: addNotification,
  });

  const handleMute = useMuteHandler(message, {
    getErrorNotification: getMuteUserErrorNotification,
    getSuccessNotification: getMuteUserSuccessNotification,
    notify: addNotification,
  });

  const { onMentionsClick, onMentionsHover } = useMentionsHandler(message, {
    onMentionsClick: propOnMentionsClick,
    onMentionsHover: propOnMentionsHover,
  });

  const { canPin, handlePin } = usePinHandler(message, pinPermissions, {
    getErrorNotification: getPinMessageErrorNotification,
    notify: addNotification,
  });

  return (
    <MemoizedMessage
      {...props}
      canPin={canPin}
      channel={channel}
      handleAction={handleAction}
      handleDelete={handleDelete}
      handleFlag={handleFlag}
      handleMute={handleMute}
      handleOpenThread={handleOpenThread}
      handlePin={handlePin}
      handleReaction={handleReaction}
      handleRetry={handleRetry}
      onMentionsClickMessage={onMentionsClick}
      onMentionsHoverMessage={onMentionsHover}
      userRoles={userRoles}
    />
  );
};<|MERGE_RESOLUTION|>--- conflicted
+++ resolved
@@ -23,11 +23,7 @@
   MESSAGE_ACTIONS,
 } from './utils';
 
-<<<<<<< HEAD
 import { useChannelStateContext } from '../../context/ChannelStateContext';
-=======
-import { RetrySendMessage, useChannelContext } from '../../context/ChannelContext';
->>>>>>> 105d9d2f
 
 import type { Channel } from 'stream-chat';
 
@@ -223,19 +219,7 @@
     retrySendMessage: propRetrySendMessage,
   } = props;
 
-<<<<<<< HEAD
-  const { channel: contextChannel } = useChannelStateContext<
-    At,
-    Ch,
-    Co,
-    Ev,
-    Me,
-    Re,
-    Us
-  >();
-=======
-  const { channel: contextChannel } = useChannelContext<At, Ch, Co, Ev, Me, Re, Us>();
->>>>>>> 105d9d2f
+  const { channel: contextChannel } = useChannelStateContext<At, Ch, Co, Ev, Me, Re, Us>();
 
   const channel = propChannel || contextChannel;
 
