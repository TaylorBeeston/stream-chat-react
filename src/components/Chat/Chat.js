// @ts-check

import React, { useState, useEffect, useCallback } from 'react';
import PropTypes from 'prop-types';

import Dayjs from 'dayjs';
import { ChatContext, TranslationContext } from '../../context';
import { Streami18n } from '../../i18n';

/**
 * Chat - Wrapper component for Chat. The needs to be placed around any other chat components.
 * This Chat component provides the ChatContext to all other components.
 *
 * The ChatContext provides the following props:
 *
 * - client (the client connection)
 * - channels (the list of channels)
 * - setActiveChannel (a function to set the currently active channel)
 * - channel (the currently active channel)
 *
 * It also exposes the withChatContext HOC which you can use to consume the ChatContext
 *
 * @example ../../docs/Chat.md
 * @typedef {import('stream-chat').Channel | undefined} ChannelState
 * @type {React.FC<{ client: import('stream-chat').StreamChat, theme?: string, i18nInstance?: Streami18n, initialNavOpen?: boolean }>}
 */
const Chat = ({
  client,
  theme = 'messaging light',
  i18nInstance,
  initialNavOpen = true,
  children,
}) => {
  const [translators, setTranslators] = useState(
    /** @type { Required<import('types').TranslationContextValue>} */ ({
      t: /** @param {string} key */ (key) => key,
      tDateTimeParser: (input) => Dayjs(input),
    }),
  );
  const [mutes, setMutes] = useState(
    /** @type {import('stream-chat').Mute[]} */ ([]),
  );
  const [navOpen, setNavOpen] = useState(initialNavOpen);
  const [channel, setChannel] = useState(
    /** @type {ChannelState} */ (undefined),
  );

  const openMobileNav = () => setTimeout(() => setNavOpen(true), 100);
  const closeMobileNav = () => setNavOpen(false);

  useEffect(() => {
    setMutes(client?.user?.mutes || []);

    /** @param {import('stream-chat').Event<string>} e */
    const handleEvent = (e) => {
      if (e.type === 'notification.mutes_updated') setMutes(e.me?.mutes || []);
    };
<<<<<<< HEAD

    client.on(handleEvent);

    return () => client.off(handleEvent);
=======
    if (client) client.on(handleEvent);
    return () => client && client.off(handleEvent);
>>>>>>> 187b475b
  }, [client]);

  useEffect(() => {
    let streami18n;
    if (i18nInstance instanceof Streami18n) streami18n = i18nInstance;
    else streami18n = new Streami18n({ language: 'en' });

    streami18n.registerSetLanguageCallback((t) =>
      setTranslators((prevTranslator) => ({ ...prevTranslator, t })),
    );
    streami18n.getTranslators().then((translator) => {
      if (translator) setTranslators(translator);
    });
  }, [i18nInstance]);

  const setActiveChannel = useCallback(
    /**
     * @param {ChannelState} activeChannel
     * @param {import('seamless-immutable').Immutable<{ [user_id: string]: import('stream-chat').User}> | {}} [watchers]
     * @param {React.BaseSyntheticEvent} [e]
     */
    async (activeChannel, watchers = {}, e) => {
      if (e && e.preventDefault) e.preventDefault();

      if (activeChannel && Object.keys(watchers).length)
        await activeChannel.query({ watch: true, watchers });

      setChannel(activeChannel);
      closeMobileNav();
    },
    [],
  );

  if (!translators.t) return null;

  return (
    <ChatContext.Provider
      value={{
        client,
        theme,
        channel,
        mutes,
        navOpen,
        setActiveChannel,
        openMobileNav,
        closeMobileNav,
      }}
    >
      <TranslationContext.Provider value={translators}>
        {children}
      </TranslationContext.Provider>
    </ChatContext.Provider>
  );
};

Chat.propTypes = {
  /** The StreamChat client object */
  client: /** @type {PropTypes.Validator<import('stream-chat').StreamChat>} */ (PropTypes
    .object.isRequired),
  /**
   *
   * Theme could be used for custom styling of the components.
   *
   * You can override the classes used in our components under parent theme class.
   *
   * e.g. If you want to build a theme where background of message is black
   *
   * ```
   *  <Chat client={client} theme={demo}>
   *    <Channel>
   *      <MessageList />
   *    </Channel>
   *  </Chat>
   * ```
   *
   * ```scss
   *  .demo.str-chat {
   *    .str-chat__message-simple {
   *      &-text-inner {
   *        background-color: black;
   *      }
   *    }
   *  }
   * ```
   *
   * Built in available themes:
   *
   *  - `messaging light`
   *  - `messaging dark`
   *  - `team light`
   *  - `team dark`
   *  - `commerce light`
   *  - `commerce dark`
   *  - `livestream light`
   *  - `livestream dark`
   */
  theme: PropTypes.string,
  /** navOpen initial status */
  initialNavOpen: PropTypes.bool,
};

export default Chat;<|MERGE_RESOLUTION|>--- conflicted
+++ resolved
@@ -55,15 +55,8 @@
     const handleEvent = (e) => {
       if (e.type === 'notification.mutes_updated') setMutes(e.me?.mutes || []);
     };
-<<<<<<< HEAD
-
-    client.on(handleEvent);
-
-    return () => client.off(handleEvent);
-=======
     if (client) client.on(handleEvent);
     return () => client && client.off(handleEvent);
->>>>>>> 187b475b
   }, [client]);
 
   useEffect(() => {
