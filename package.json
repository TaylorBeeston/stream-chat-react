{
  "name": "stream-chat-react",
  "version": "4.0.1",
  "description": "React components to create chat conversations or livestream style chat",
  "author": "GetStream",
  "homepage": "https://getstream.io/chat/",
  "typings": "./types/index.d.ts",
  "main": "dist/index.js",
  "module": "dist/index.es.js",
  "jsnext:main": "dist/index.es.js",
  "style": "dist/css/index.css",
  "jsdelivr": "./dist/browser.full-bundle.min.js",
  "keywords": [
    "chat",
    "messaging",
    "conversation",
    "react",
    "stream",
    "getstream",
    "getstream.io"
  ],
  "dependencies": {
    "@braintree/sanitize-url": "5.0.0",
    "custom-event": "^1.0.1",
    "dayjs": "^1.10.3",
    "emoji-mart": "3.0.0",
    "emoji-regex": "^9.2.0",
    "i18next": "^19.8.4",
    "isomorphic-ws": "^4.0.1",
    "linkifyjs": "^2.1.9",
    "lodash.debounce": "^4.0.8",
    "lodash.isequal": "^4.5.0",
    "lodash.throttle": "^4.1.1",
    "lodash.uniqby": "^4.7.0",
    "mml-react": "^0.3.3",
    "pretty-bytes": "^5.4.1",
    "prop-types": "^15.7.2",
    "react-fast-compare": "^3.2.0",
    "react-file-utils": "0.4.0",
    "react-images": "^1.1.7",
    "react-is": "^17.0.1",
    "react-markdown": "^5.0.3",
    "react-player": "^2.7.0",
    "react-textarea-autosize": "^8.3.0",
    "react-virtuoso": "^0.20.3",
    "textarea-caret": "^3.1.0",
    "uuid": "^8.3.1"
  },
  "peerDependencies": {
    "react": "^17.0.0 || ^16.8.0",
    "react-dom": "^17.0.0 || ^16.8.0",
    "stream-chat": "3.0.x"
  },
  "files": [
    "dist",
    "/types",
    "README.md"
  ],
  "devDependencies": {
    "@babel/cli": "^7.12.8",
    "@babel/core": "^7.12.9",
    "@babel/node": "^7.12.6",
    "@babel/plugin-proposal-class-properties": "^7.12.1",
    "@babel/plugin-transform-runtime": "^7.12.1",
    "@babel/preset-env": "^7.12.7",
    "@babel/preset-react": "^7.12.7",
    "@babel/preset-typescript": "^7.12.7",
    "@rollup/plugin-babel": "^5.2.1",
    "@rollup/plugin-json": "^4.1.0",
    "@rollup/plugin-node-resolve": "^10.0.0",
    "@rollup/plugin-replace": "^2.3.4",
    "@rollup/plugin-typescript": "^8.1.1",
    "@stream-io/rollup-plugin-node-builtins": "^2.1.5",
    "@testing-library/jest-dom": "5.11.6",
    "@testing-library/react": "^11.2.2",
    "@testing-library/react-hooks": "^3.4.2",
    "@types/deep-equal": "^1.0.1",
    "@types/emoji-mart": "^3.0.4",
    "@types/linkifyjs": "^2.1.3",
    "@types/lodash.debounce": "^4.0.6",
    "@types/lodash.isequal": "^4.5.5",
    "@types/lodash.throttle": "^4.1.6",
    "@types/lodash.uniqby": "^4.7.6",
    "@types/react-dom": "^17.0.0",
    "@types/uuid": "^8.3.0",
    "@typescript-eslint/eslint-plugin": "4.14.2",
    "@typescript-eslint/parser": "4.14.2",
    "autoprefixer": "^10.0.3",
    "babel-eslint": "^10.1.0",
    "babel-jest": "^26.3.0",
    "babel-loader": "8.2.2",
    "babel-plugin-i18next-extract": "^0.8.2",
    "babel-plugin-module-resolver": "^4.1.0",
    "babel-plugin-transform-es2015-modules-commonjs": "^6.26.2",
    "codecov": "^3.8.1",
    "core-js": "^3.6.5",
    "css-loader": "^5.0.1",
    "eslint": "7.14.0",
    "eslint-config-airbnb": "^18.2.1",
    "eslint-config-prettier": "^6.15.0",
    "eslint-config-react-app": "^6.0.0",
    "eslint-import-resolver-alias": "^1.1.2",
    "eslint-import-resolver-babel-module": "^5.2.0",
    "eslint-loader": "^4.0.2",
    "eslint-plugin-babel": "^5.3.1",
    "eslint-plugin-flowtype": "^5.2.0",
    "eslint-plugin-import": "^2.22.1",
    "eslint-plugin-jest": "^24.1.3",
    "eslint-plugin-jest-dom": "^3.3.0",
    "eslint-plugin-jsx-a11y": "^6.4.1",
    "eslint-plugin-markdown": "^1.0.2",
    "eslint-plugin-node": "^11.1.0",
    "eslint-plugin-prettier": "^3.1.4",
    "eslint-plugin-promise": "^4.2.1",
    "eslint-plugin-react": "^7.21.5",
    "eslint-plugin-react-hooks": "^4.2.0",
    "eslint-plugin-sort-destructure-keys": "1.3.5",
    "eslint-plugin-typescript-sort-keys": "1.5.0",
    "htmlparser2": "^5.0.1",
    "husky": "^4.3.0",
    "jest": "^26.6.3",
    "node-sass": "^5.0.0",
    "node-sass-import": "^2.0.1",
    "postcss": "^8.1.10",
    "postcss-loader": "^4.1.0",
    "prettier": "^2.2.0",
    "react": "^17.0.1",
    "react-dom": "^17.0.1",
    "react-styleguidist": "^11.1.4",
    "react-test-renderer": "^17.0.1",
    "rollup": "^2.33.3",
    "rollup-plugin-commonjs": "^10.1.0",
    "rollup-plugin-copy": "^3.3.0",
    "rollup-plugin-copy-glob": "^0.3.1",
    "rollup-plugin-insert": "^1.3.1",
    "rollup-plugin-node-globals": "^1.4.0",
    "rollup-plugin-peer-deps-external": "^2.2.4",
    "rollup-plugin-scss": "^2.6.1",
    "rollup-plugin-terser": "^7.0.2",
    "rollup-plugin-url": "^3.0.1",
    "rollup-plugin-visualizer": "^4.2.0",
    "sass": "^1.29.0",
    "sass-loader": "^10.1.0",
    "stream-chat": "3.0.0",
    "style-loader": "^2.0.0",
    "stylelint": "^13.8.0",
    "stylelint-config-recommended-scss": "^4.2.0",
    "stylelint-config-standard": "^20.0.0",
    "stylelint-scss": "^3.18.0",
    "ts-jest": "^26.5.1",
    "typescript": "4.1.3",
    "url-loader": "^4.1.1",
    "webpack": "4.44.2",
    "webpack-cli": "^3.3.12",
    "webpack-dev-server": "~3.11.0"
  },
  "husky": {
    "hooks": {
      "pre-commit": "dotgit/hooks/pre-commit-format.sh && dotgit/hooks/pre-commit-reject-binaries.py"
    }
  },
  "scripts": {
    "analyze": "yarn build -- --stats && webpack-bundle-analyzer build/bundle-stats.json",
    "build": "mkdir -p dist/assets assets && yarn build-translations && yarn bundle",
    "build-styles": "sass src/styles/index.scss dist/css/index.css --style compressed",
    "bundle": "rollup -c",
    "bundle-size": "BUNDLE_SIZE=true yarn bundle",
    "build-translations": "rm -rf .tmpi18ncache || true && mkdir .tmpi18ncache && yarn run babel --config-file ./babel.i18next-extract.js 'src/**/*.{js,jsx,ts,tsx}' --out-dir '.tmpi18ncache/' && rm -rf .tmpi18ncache && prettier --write 'src/i18n/*.{js,jsx,ts,jsx,json}'",
    "coverage": "yarn test --collectCoverage && codecov",
    "docs": "styleguidist build",
    "docs-server": "styleguidist server",
    "eslint": "eslint '**/*.{js,md,ts,jsx,tsx}' --max-warnings 0",
    "lint": "prettier --list-different 'src/**/*.{js,ts,tsx,md,json}' .eslintrc.json .prettierrc babel.config.js && eslint 'src/**/*.{js,ts,tsx,md}' --max-warnings 0 && yarn validate-translations && yarn stylelint",
    "lint-fix": "prettier --write 'src/**/*.{js,ts,tsx,md,json}' .eslintrc.json .prettierrc babel.config.js && eslint --fix 'src/**/*.{js,ts,tsx,md}' --max-warnings 0 && yarn stylelint --fix",
    "prettier": "prettier --list-different '**/*.{js,ts,tsx,md,json}' .eslintrc.json .prettierrc babel.config.js",
    "prettier-fix": "prettier --write '**/*.{js,ts,tsx,md,json}' .eslintrc.json .prettierrc babel.config.js",
    "start": "mkdir -p dist/assets assets && yarn build-translations && yarn bundle -w",
    "stylelint": "stylelint '**/*.{css,scss}'",
    "postversion": "git push && git push --tags && npm publish",
    "prepare": "yarn run build",
<<<<<<< HEAD
    "preversion": "yarn install && yarn lint && yarn test && make example-deps && git add yarn.lock && git add examples/*/yarn.lock",
    "test": "rm -rf built && jest",
    "types": "tsc --strict",
    "validate-translations": "node scripts/validate-translations.js",
    "version": "yarn docs && git add docs && git add yarn.lock examples/*/yarn.lock",
    "watch-styles": "sass --watch src/styles/index.scss dist/css/index.css"
=======
    "preversion": "yarn install && yarn lint && yarn test",
    "version": "yarn docs && git add docs",
    "postversion": "git push && git push --tags && npm publish"
>>>>>>> 015ff675
  },
  "stylelint": {
    "extends": "stylelint-config-recommended-scss",
    "rules": {
      "no-descending-specificity": null,
      "no-duplicate-selectors": null,
      "block-no-empty": null
    }
  },
  "resolutions": {
    "ast-types": "^0.14.0"
  },
  "browserslist": [
    ">0.2%",
    "not ie <= 11",
    "not op_mini all"
  ]
}<|MERGE_RESOLUTION|>--- conflicted
+++ resolved
@@ -178,18 +178,12 @@
     "stylelint": "stylelint '**/*.{css,scss}'",
     "postversion": "git push && git push --tags && npm publish",
     "prepare": "yarn run build",
-<<<<<<< HEAD
-    "preversion": "yarn install && yarn lint && yarn test && make example-deps && git add yarn.lock && git add examples/*/yarn.lock",
+    "preversion": "yarn install && yarn lint && yarn test",
     "test": "rm -rf built && jest",
     "types": "tsc --strict",
     "validate-translations": "node scripts/validate-translations.js",
-    "version": "yarn docs && git add docs && git add yarn.lock examples/*/yarn.lock",
+    "version": "yarn docs && git add docs",
     "watch-styles": "sass --watch src/styles/index.scss dist/css/index.css"
-=======
-    "preversion": "yarn install && yarn lint && yarn test",
-    "version": "yarn docs && git add docs",
-    "postversion": "git push && git push --tags && npm publish"
->>>>>>> 015ff675
   },
   "stylelint": {
     "extends": "stylelint-config-recommended-scss",
