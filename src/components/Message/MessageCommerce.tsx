import React, { useRef } from 'react';

import { MessageDeleted as DefaultMessageDeleted } from './MessageDeleted';
import { MessageOptions } from './MessageOptions';
import { MessageRepliesCountButton } from './MessageRepliesCountButton';
import { MessageText } from './MessageText';
import { MessageTimestamp } from './MessageTimestamp';
import { useReactionClick, useUserHandler } from './hooks';
import { areMessageUIPropsEqual, messageHasAttachments, messageHasReactions } from './utils';

import { Attachment as DefaultAttachment } from '../Attachment';
import { Avatar as DefaultAvatar } from '../Avatar';
import { MML } from '../MML';
import {
  ReactionSelector as DefaultReactionSelector,
  ReactionsList as DefaultReactionsList,
} from '../Reactions';

import type { MessageUIComponentProps, MouseEventHandler } from './types';

import type {
  DefaultAttachmentType,
  DefaultChannelType,
  DefaultCommandType,
  DefaultEventType,
  DefaultMessageType,
  DefaultReactionType,
  DefaultUserType,
} from '../../../types/types';

type MessageCommerceWithContextProps<
  At extends DefaultAttachmentType = DefaultAttachmentType,
  Ch extends DefaultChannelType = DefaultChannelType,
  Co extends DefaultCommandType = DefaultCommandType,
  Ev extends DefaultEventType = DefaultEventType,
  Me extends DefaultMessageType = DefaultMessageType,
  Re extends DefaultReactionType = DefaultReactionType,
  Us extends DefaultUserType<Us> = DefaultUserType
> = Omit<MessageUIComponentProps<At, Ch, Co, Ev, Me, Re, Us>, 'PinIndicator'> & {
  isReactionEnabled: boolean;
  onReactionListClick: MouseEventHandler;
  reactionSelectorRef: React.MutableRefObject<HTMLDivElement | null>;
  showDetailedReactions: boolean;
};

const MessageCommerceWithContext = <
  At extends DefaultAttachmentType = DefaultAttachmentType,
  Ch extends DefaultChannelType = DefaultChannelType,
  Co extends DefaultCommandType = DefaultCommandType,
  Ev extends DefaultEventType = DefaultEventType,
  Me extends DefaultMessageType = DefaultMessageType,
  Re extends DefaultReactionType = DefaultReactionType,
  Us extends DefaultUserType<Us> = DefaultUserType
>(
  props: MessageCommerceWithContextProps<At, Ch, Co, Ev, Me, Re, Us>,
) => {
  const {
    Attachment = DefaultAttachment,
    Avatar = DefaultAvatar,
    formatDate,
    groupStyles,
    handleAction,
    handleOpenThread,
    handleReaction,
    isMyMessage,
    isReactionEnabled,
    message,
    MessageDeleted = DefaultMessageDeleted,
    onReactionListClick,
    onUserClick: propOnUserClick,
    onUserHover: propOnUserHover,
    ReactionSelector = DefaultReactionSelector,
    reactionSelectorRef,
    ReactionsList = DefaultReactionsList,
    showDetailedReactions,
    threadList,
  } = props;

  const { onUserClick, onUserHover } = useUserHandler(message, {
    onUserClickHandler: propOnUserClick,
    onUserHoverHandler: propOnUserHover,
  });

  const hasAttachment = messageHasAttachments(message);
  const hasReactions = messageHasReactions(message);

  const firstGroupStyle = groupStyles ? groupStyles[0] : '';

  const messageClasses = `str-chat__message-commerce str-chat__message-commerce--${
    isMyMessage() ? 'right' : 'left'
  }`;

  if (message.deleted_at) {
    return <MessageDeleted message={message} />;
  }

  if (message.type === 'message.read' || message.type === 'message.date') {
    return null;
  }

  return (
    <>
      <div
        className={`
						${messageClasses}
						str-chat__message-commerce--${message.type}
						${message.text ? 'str-chat__message-commerce--has-text' : 'str-chat__message-commerce--has-no-text'}
						${hasAttachment ? 'str-chat__message-commerce--has-attachment' : ''}
<<<<<<< HEAD
						${hasReactions && isReactionEnabled ? 'str-chat__message-commerce--with-reactions' : ''}
=======
>>>>>>> 87aa638e
            ${`str-chat__message-commerce--${firstGroupStyle}`}
            ${message.pinned ? 'pinned-message' : ''}
					`.trim()}
        data-testid='message-commerce-wrapper'
        key={message.id}
      >
        {(firstGroupStyle === 'bottom' || firstGroupStyle === 'single') && (
          <Avatar
            image={message.user?.image}
            name={message.user?.name || message.user?.id}
            onClick={onUserClick}
            onMouseOver={onUserHover}
            size={32}
          />
        )}
        <div className='str-chat__message-commerce-inner'>
          {message && !message.text && (
            <>
              {
                <MessageOptions<At, Ch, Co, Ev, Me, Re, Us>
                  {...props}
                  displayActions={false}
                  displayLeft={false}
                  displayReplies={false}
                  onReactionListClick={onReactionListClick}
                  theme='commerce'
                />
              }
              {hasReactions && !showDetailedReactions && isReactionEnabled && (
                <ReactionsList
                  onClick={onReactionListClick}
                  own_reactions={message.own_reactions}
                  reaction_counts={message.reaction_counts || undefined}
                  reactions={message.latest_reactions}
                />
              )}
              {showDetailedReactions && isReactionEnabled && (
                <ReactionSelector
                  detailedView
                  handleReaction={handleReaction}
                  latest_reactions={message.latest_reactions}
                  own_reactions={message.own_reactions}
                  reaction_counts={message.reaction_counts || undefined}
                  ref={reactionSelectorRef}
                  reverse={false}
                />
              )}
            </>
          )}
          {message.attachments && (
            <Attachment actionHandler={handleAction} attachments={message.attachments} />
          )}
          {message.mml && (
            <MML
              actionHandler={handleAction}
              align={isMyMessage() ? 'right' : 'left'}
              source={message.mml}
            />
          )}
          {message.text && (
            <MessageText
              {...props}
              customInnerClass='str-chat__message-commerce-text-inner'
              customOptionProps={{
                displayActions: false,
                displayLeft: false,
                displayReplies: false,
                theme: 'commerce',
              }}
              customWrapperClass='str-chat__message-commerce-text'
              theme='commerce'
            />
          )}
          {!threadList && (
            <div className='str-chat__message-commerce-reply-button'>
              <MessageRepliesCountButton
                onClick={handleOpenThread}
                reply_count={message.reply_count}
              />
            </div>
          )}
          <div className='str-chat__message-commerce-data'>
            {!isMyMessage() ? (
              <span className='str-chat__message-commerce-name'>
                {message.user?.name || message.user?.id}
              </span>
            ) : null}
            <MessageTimestamp
              customClass='str-chat__message-commerce-timestamp'
              format='LT'
              formatDate={formatDate}
              message={message}
            />
          </div>
        </div>
      </div>
    </>
  );
};

const MemoizedMessageCommerce = React.memo(
  MessageCommerceWithContext,
  areMessageUIPropsEqual,
) as typeof MessageCommerceWithContext;

/**
 * MessageCommerce - UI component that renders a message and receives functionality from the Message/MessageList components
 */
export const MessageCommerce = <
  At extends DefaultAttachmentType = DefaultAttachmentType,
  Ch extends DefaultChannelType = DefaultChannelType,
  Co extends DefaultCommandType = DefaultCommandType,
  Ev extends DefaultEventType = DefaultEventType,
  Me extends DefaultMessageType = DefaultMessageType,
  Re extends DefaultReactionType = DefaultReactionType,
  Us extends DefaultUserType<Us> = DefaultUserType
>(
  props: Omit<MessageUIComponentProps<At, Ch, Co, Ev, Me, Re, Us>, 'PinIndicator'>,
) => {
  const { message } = props;

  const reactionSelectorRef = useRef<HTMLDivElement | null>(null);

  const { isReactionEnabled, onReactionListClick, showDetailedReactions } = useReactionClick(
    message,
    reactionSelectorRef,
  );

  return (
    <MemoizedMessageCommerce
      {...props}
      isReactionEnabled={isReactionEnabled}
      onReactionListClick={onReactionListClick}
      reactionSelectorRef={reactionSelectorRef}
      showDetailedReactions={showDetailedReactions}
    />
  );
};<|MERGE_RESOLUTION|>--- conflicted
+++ resolved
@@ -106,10 +106,6 @@
 						str-chat__message-commerce--${message.type}
 						${message.text ? 'str-chat__message-commerce--has-text' : 'str-chat__message-commerce--has-no-text'}
 						${hasAttachment ? 'str-chat__message-commerce--has-attachment' : ''}
-<<<<<<< HEAD
-						${hasReactions && isReactionEnabled ? 'str-chat__message-commerce--with-reactions' : ''}
-=======
->>>>>>> 87aa638e
             ${`str-chat__message-commerce--${firstGroupStyle}`}
             ${message.pinned ? 'pinned-message' : ''}
 					`.trim()}
