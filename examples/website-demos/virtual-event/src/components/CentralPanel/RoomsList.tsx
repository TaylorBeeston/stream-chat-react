import React, { useEffect, useRef, useState } from 'react';

import { EventCard } from './EventCard';
import { rooms } from './rooms';

import { CalendarButton } from '../../assets';
import { useEventContext } from '../../contexts/EventContext';

export const RoomsList = () => {
  const [dropdownOpen, setDropdownOpen] = useState(false);

  const { chatType } = useEventContext();

<<<<<<< HEAD
  const dropdownRef = useRef<HTMLDivElement | null>(null);

  useEffect(() => {
    const checkIfClickedOutside = (event: MouseEvent) => {
      if (
        dropdownOpen &&
        dropdownRef.current &&
        event.target instanceof Element &&
        !dropdownRef.current?.contains(event.target)
      ) {
        setDropdownOpen(false);
      }
    };

    document.addEventListener('mousedown', checkIfClickedOutside);
    return () => {
      document.removeEventListener('mousedown', checkIfClickedOutside);
    };
  }, [dropdownOpen]);

  const calendarClick = () => {
    setDropdownOpen(!dropdownOpen);
  };
=======
  const calendarClick = () => setDropdownOpen(!dropdownOpen);
>>>>>>> 53e776e4

  return (
    <>
      <div className={`rooms-list-video${chatType === 'room' ? '' : '-hidden'}`}>
        <h1>ROOM VIDEO</h1>
      </div>
      <div className={`rooms-list-container${chatType === 'room' ? '-hidden' : ''}`}>
        <div className='rooms-list-header'>
          <div className='rooms-list-header-title'>
            <div className='rooms-list-header-title-main'>World Hacker Summit 2021</div>
            <div className='rooms-list-header-title-sub'>Stream</div>
          </div>
          <div className='rooms-list-header-calendar' onClick={calendarClick}>
            <CalendarButton />
          </div>
          {dropdownOpen && (
            <div className='rooms-list-dropdown' ref={dropdownRef}>
              {rooms.map((room) => (
                <div className='rooms-list-card'>
                  <EventCard
                    chatType={room.chatType}
                    content={room.content}
                    eventName={room.eventName}
                    label={room.label}
                    presenters={room.presenters}
                    title={room.title}
                    viewers={room.viewers}
                  />
                </div>
              ))}
            </div>
          )}
        </div>
        <div className='rooms-list-container-cards'>
          {rooms.map((room) => (
            <div className='rooms-list-card'>
              <EventCard
                chatType={room.chatType}
                content={room.content}
                eventName={room.eventName}
                Image={room.Image}
                label={room.label}
                presenters={room.presenters}
                title={room.title}
                viewers={room.viewers}
              />
            </div>
          ))}
        </div>
      </div>
    </>
  );
};<|MERGE_RESOLUTION|>--- conflicted
+++ resolved
@@ -11,7 +11,6 @@
 
   const { chatType } = useEventContext();
 
-<<<<<<< HEAD
   const dropdownRef = useRef<HTMLDivElement | null>(null);
 
   useEffect(() => {
@@ -32,12 +31,7 @@
     };
   }, [dropdownOpen]);
 
-  const calendarClick = () => {
-    setDropdownOpen(!dropdownOpen);
-  };
-=======
   const calendarClick = () => setDropdownOpen(!dropdownOpen);
->>>>>>> 53e776e4
 
   return (
     <>
