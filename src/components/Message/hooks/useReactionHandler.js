// @ts-check
import { useCallback, useContext, useEffect, useRef, useState } from 'react';
import { ChannelContext } from '../../../context';

export const reactionHandlerWarning = `Reaction handler was called, but it is missing one of its required arguments.
      Make sure the ChannelContext was properly set and that this hook was initialized with a valid message.`;
/**
 * @type {import('types').useReactionHandler}
 */
export const useReactionHandler = (message) => {
  const { channel, client, updateMessage } = useContext(ChannelContext);

  return async (reactionType, event) => {
    if (event && event.preventDefault) {
      event.preventDefault();
    }

    if (!updateMessage || !message || !channel || !client) {
      console.warn(reactionHandlerWarning);
      return;
    }

    let userExistingReaction = /** @type { import('stream-chat').ReactionResponse<Record<String, unknown>, import('types').StreamChatReactUserType> | null } */ (null);

    const currentUser = client.userID;
    if (message.own_reactions) {
      message.own_reactions.forEach((reaction) => {
        // own user should only ever contain the current user id
        // just in case we check to prevent bugs with message updates from breaking reactions
        if (
          reaction.user &&
          currentUser === reaction.user.id &&
          reaction.type === reactionType
        ) {
          userExistingReaction = reaction;
        } else if (reaction.user && currentUser !== reaction.user.id) {
          console.warn(
            `message.own_reactions contained reactions from a different user, this indicates a bug`,
          );
        }
      });
    }

    const originalMessage = message;
    let reactionChangePromise;

    /*
    - Make the API call in the background
    - If it fails, revert to the old message...
     */
    if (message.id) {
      if (userExistingReaction) {
        reactionChangePromise = channel.deleteReaction(
          message.id,
          userExistingReaction.type,
        );
      } else {
        // add the reaction
        const messageID = message.id;

        const reaction = { type: reactionType };

        // this.props.channel.state.addReaction(tmpReaction, this.props.message);
        reactionChangePromise = channel.sendReaction(messageID, reaction);
      }

      try {
        // only wait for the API call after the state is updated
        await reactionChangePromise;
      } catch (e) {
        // revert to the original message if the API call fails
        updateMessage(originalMessage);
      }
    }
  };
};

/**
 * @type {import('types').useReactionClick}
 */
export const useReactionClick = (
  message,
  reactionSelectorRef,
  messageWrapperRef,
) => {
  const { channel } = useContext(ChannelContext);
  const [showDetailedReactions, setShowDetailedReactions] = useState(false);
  const isReactionEnabled = channel?.getConfig?.()?.reactions !== false;
  const messageDeleted = !!message?.deleted_at;
  const hasListener = useRef(false);
  /** @type {EventListener} */
  const closeDetailedReactions = useCallback(
    (event) => {
      if (
        event.target &&
        // @ts-expect-error
        reactionSelectorRef?.current?.contains(event.target)
      ) {
        return;
      }
      setShowDetailedReactions(false);
    },
    [setShowDetailedReactions, reactionSelectorRef],
  );

  useEffect(() => {
    const messageWrapper = messageWrapperRef?.current;
    if (showDetailedReactions && !hasListener.current) {
      hasListener.current = true;
      document.addEventListener('click', closeDetailedReactions);
      document.addEventListener('touchend', closeDetailedReactions);
      if (messageWrapper) {
        messageWrapper.addEventListener('mouseleave', closeDetailedReactions);
      }
    }
    if (!showDetailedReactions && hasListener.current) {
      document.removeEventListener('click', closeDetailedReactions);
      document.removeEventListener('touchend', closeDetailedReactions);
      if (messageWrapper) {
        messageWrapper.removeEventListener(
          'mouseleave',
          closeDetailedReactions,
        );
      }
      hasListener.current = false;
    }
    return () => {
      if (hasListener.current) {
        document.removeEventListener('click', closeDetailedReactions);
        document.removeEventListener('touchend', closeDetailedReactions);
        if (messageWrapper) {
          messageWrapper.removeEventListener(
            'mouseleave',
            closeDetailedReactions,
          );
        }
        hasListener.current = false;
      }
    };
  }, [showDetailedReactions, closeDetailedReactions, messageWrapperRef]);

  useEffect(() => {
    const messageWrapper = messageWrapperRef?.current;
    if (messageDeleted && hasListener.current) {
      document.removeEventListener('click', closeDetailedReactions);
      document.removeEventListener('touchend', closeDetailedReactions);
      if (messageWrapper) {
        messageWrapper.removeEventListener(
          'mouseleave',
          closeDetailedReactions,
        );
      }
      hasListener.current = false;
    }
  }, [messageDeleted, closeDetailedReactions, messageWrapperRef]);

  /** @type {(e: MouseEvent) => void} Typescript syntax */
  const onReactionListClick = (e) => {
    if (e && e.stopPropagation) {
      e.stopPropagation();
    }
    setShowDetailedReactions(true);
  };

  return {
<<<<<<< HEAD
    isReactionEnabled,
=======
    // @ts-expect-error
>>>>>>> 19ecf4c2
    onReactionListClick,
    showDetailedReactions,
  };
};<|MERGE_RESOLUTION|>--- conflicted
+++ resolved
@@ -163,11 +163,8 @@
   };
 
   return {
-<<<<<<< HEAD
     isReactionEnabled,
-=======
     // @ts-expect-error
->>>>>>> 19ecf4c2
     onReactionListClick,
     showDetailedReactions,
   };
