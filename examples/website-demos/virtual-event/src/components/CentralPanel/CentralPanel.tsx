--- conflicted
+++ resolved
@@ -1,16 +1,9 @@
-import React from 'react';
-
 import { OverviewContainer } from './OverviewContainer';
+import { RoomsList } from './RoomsList';
 import { VideoContainer } from './VideoContainer';
 
 import { useEventContext } from '../../contexts/EventContext';
 
-<<<<<<< HEAD
-import './CentralPanel.scss';
-import { RoomsList } from './RoomsList';
-
-=======
->>>>>>> 0e219811
 export const CentralPanel = () => {
   const { selected } = useEventContext();
 
