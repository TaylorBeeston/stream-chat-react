import {
  Attachment,
  Avatar,
  ReactionSelector,
  MessageOptions,
  MessageText,
  MessageTimestamp,
  MessageUIComponentProps,
  useChannelStateContext,
  useChatContext,
  useMessageContext,
} from 'stream-chat-react';
import { DeliveredCheckmark, DoubleCheckmark } from '../../assets';

import {
  SocialAttachmentType,
  SocialChannelType,
  SocialCommandType,
  SocialEventType,
  SocialMessageType,
  SocialReactionType,
  SocialUserType,
} from '../ChatContainer/ChatContainer';

import { SocialGallery } from '../Gallery/SocialGallery';
import { ThreadReply } from '../ThreadReply/ThreadReply';
import { SocialReactionList, customReactions } from '../ReactionList/SocialReactionList';

import './SocialMessageUI.scss';

export const SocialMessage: React.FC<
  MessageUIComponentProps<
    SocialAttachmentType,
    SocialChannelType,
    SocialCommandType,
    SocialEventType,
    SocialMessageType,
    SocialReactionType,
    SocialUserType
  >
> = (props) => {
  const { channel } = useChannelStateContext();
  const { client } = useChatContext();
  const {
    isMyMessage,
    isReactionEnabled,
    message,
    readBy,
    reactionSelectorRef,
    showDetailedReactions,
  } = useMessageContext<
    SocialAttachmentType,
    SocialChannelType,
    SocialCommandType,
    SocialEventType,
    SocialMessageType,
    SocialReactionType,
    SocialUserType
  >();

  const isGroup =
    Object.values(channel.state.members).filter(({ user }) => user?.id !== client.userID).length >
    2;

  const myMessage = isMyMessage();

  const readByMembers = readBy?.filter((user) => user.id !== client.user?.id);
  const readByMembersLength = readByMembers?.length === 0 ? undefined : readByMembers?.length;

<<<<<<< HEAD
  // Group Channel
  if (members > 2) {
    return (
      <div className={`message-wrapper ${myMessage ? 'right' : ''}`}>
        {!myMessage && <Avatar size={36} image={message.user?.image} name={message.user?.name} />}
        <div className='message-wrapper-inner'>
          {message.attachments?.length ? (
            <Attachment Gallery={SocialGallery} attachments={message.attachments} />
          ) : null}
          <MessageText customWrapperClass={`${myMessage ? 'my-message' : ''}`} />
          <div className={`message-wrapper-inner-data ${myMessage ? 'my-message' : ''}`}>
            {!myMessage && (
              <div className='message-wrapper-inner-data-info'>
                {message.user?.name || message.user?.id}
              </div>
            )}
            {myMessage && readByMembersLength && (
              <>
                <span className='message-wrapper-inner-data-readby'>{readByMembersLength}</span>{' '}
                <DoubleCheckmark />
              </>
            )}
            <MessageTimestamp customClass='message-wrapper-inner-data-time' />
          </div>
        </div>
      </div>
    );
  }

  // DM channel
=======
>>>>>>> 63039b52
  return (
    <div className={`message-wrapper ${myMessage ? 'right' : ''}`}>
      {!myMessage && (
        <Avatar
          size={36}
          image={message.user?.image}
          name={message.user?.name || message.user?.id}
        />
      )}
      <div className={`message-wrapper-inner ${myMessage ? 'my-message' : ''}`}>
        <div className='message-wrapper-inner-text'>
          <SocialReactionList />
          {message.attachments?.length ? <Attachment attachments={message.attachments} /> : null}
          <MessageText customWrapperClass={`${myMessage ? 'my-message' : ''}`} />
        </div>
        {showDetailedReactions && isReactionEnabled && (
          <ReactionSelector reactionOptions={customReactions} ref={reactionSelectorRef} />
        )}
        <ThreadReply />
        <div className='message-wrapper-inner-options'>
          <MessageOptions />
          <div className='message-wrapper-inner-data'>
            {myMessage &&
              message.status === 'received' &&
              readByMembers &&
              readByMembers?.length < 1 && <DeliveredCheckmark />}
            {myMessage && readByMembersLength && (
              <>
                {isGroup && (
                  <span className='message-wrapper-inner-data-readby'>{readByMembersLength}</span>
                )}
                <DoubleCheckmark />
              </>
            )}
            {!myMessage && isGroup && (
              <div className='message-wrapper-inner-data-info'>
                {message.user?.name || message.user?.id}
              </div>
            )}
            <MessageTimestamp customClass='message-wrapper-inner-data-time' />
          </div>
        </div>
      </div>
    </div>
  );
};<|MERGE_RESOLUTION|>--- conflicted
+++ resolved
@@ -67,39 +67,6 @@
   const readByMembers = readBy?.filter((user) => user.id !== client.user?.id);
   const readByMembersLength = readByMembers?.length === 0 ? undefined : readByMembers?.length;
 
-<<<<<<< HEAD
-  // Group Channel
-  if (members > 2) {
-    return (
-      <div className={`message-wrapper ${myMessage ? 'right' : ''}`}>
-        {!myMessage && <Avatar size={36} image={message.user?.image} name={message.user?.name} />}
-        <div className='message-wrapper-inner'>
-          {message.attachments?.length ? (
-            <Attachment Gallery={SocialGallery} attachments={message.attachments} />
-          ) : null}
-          <MessageText customWrapperClass={`${myMessage ? 'my-message' : ''}`} />
-          <div className={`message-wrapper-inner-data ${myMessage ? 'my-message' : ''}`}>
-            {!myMessage && (
-              <div className='message-wrapper-inner-data-info'>
-                {message.user?.name || message.user?.id}
-              </div>
-            )}
-            {myMessage && readByMembersLength && (
-              <>
-                <span className='message-wrapper-inner-data-readby'>{readByMembersLength}</span>{' '}
-                <DoubleCheckmark />
-              </>
-            )}
-            <MessageTimestamp customClass='message-wrapper-inner-data-time' />
-          </div>
-        </div>
-      </div>
-    );
-  }
-
-  // DM channel
-=======
->>>>>>> 63039b52
   return (
     <div className={`message-wrapper ${myMessage ? 'right' : ''}`}>
       {!myMessage && (
@@ -112,7 +79,7 @@
       <div className={`message-wrapper-inner ${myMessage ? 'my-message' : ''}`}>
         <div className='message-wrapper-inner-text'>
           <SocialReactionList />
-          {message.attachments?.length ? <Attachment attachments={message.attachments} /> : null}
+          {message.attachments?.length ? <Attachment attachments={message.attachments} Gallery={SocialGallery} /> : null}
           <MessageText customWrapperClass={`${myMessage ? 'my-message' : ''}`} />
         </div>
         {showDetailedReactions && isReactionEnabled && (
