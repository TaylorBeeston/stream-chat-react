--- conflicted
+++ resolved
@@ -83,32 +83,16 @@
   messageListRect?: DOMRect;
   /** Array of muted users coming from [ChannelStateContext](https://getstream.github.io/stream-chat-react/#section-channelstatecontext) */
   mutes?: Mute<Us>[];
-<<<<<<< HEAD
   /** Custom mention click handler to override default in [ChannelActionContext](https://getstream.github.io/stream-chat-react/#section-channelactioncontext) */
   onMentionsClick?: ChannelActionContextValue<At, Ch, Co, Ev, Me, Re, Us>['onMentionsClick'];
   /** Custom mention hover handler to override default in [ChannelActionContext](https://getstream.github.io/stream-chat-react/#section-channelactioncontext) */
   onMentionsHover?: ChannelActionContextValue<At, Ch, Co, Ev, Me, Re, Us>['onMentionsHover'];
   /** Custom function to run on user avatar click */
-=======
-  /** @see See [ChannelContext](https://getstream.github.io/stream-chat-react/#section-channelcontext) */
-  onMentionsClick?: (event: React.BaseSyntheticEvent, mentioned_users: UserResponse<Us>[]) => void;
-  /** @see See [ChannelContext](https://getstream.github.io/stream-chat-react/#section-channelcontext) */
-  onMentionsHover?: (event: React.BaseSyntheticEvent, mentioned_users: UserResponse<Us>[]) => void;
-  /** @see See [ChannelContext](https://getstream.github.io/stream-chat-react/#section-channelcontext) */
->>>>>>> 33878817
   onUserClick?: UserEventHandler<Us>;
   /** Custom function to run on user avatar hover */
   onUserHover?: UserEventHandler<Us>;
-<<<<<<< HEAD
   /** Custom open thread handler to override default in [ChannelActionContext](https://getstream.github.io/stream-chat-react/#section-channelactioncontext) */
   openThread?: ChannelActionContextValue<At, Ch, Co, Ev, Me, Re, Us>['openThread'];
-=======
-  /** @see See [ChannelContext](https://getstream.github.io/stream-chat-react/#section-channelcontext) */
-  openThread?: (
-    message: StreamMessage<At, Ch, Co, Ev, Me, Re, Us>,
-    event: React.BaseSyntheticEvent,
-  ) => void;
->>>>>>> 33878817
   /** The user roles allowed to pin Messages in various channel types */
   pinPermissions?: PinPermissions;
   /** A list of users that have read this Message */
@@ -166,9 +150,9 @@
   /** Function that returns whether or not the Message belongs to the current user */
   isMyMessage: () => boolean;
   /** Handler function for a click event on an @mention in Message */
-  onMentionsClickMessage: MouseEventHandler;
+  onMentionsClickMessage: ReactEventHandler;
   /** Handler function for a hover event on an @mention in Message */
-  onMentionsHoverMessage: MouseEventHandler;
+  onMentionsHoverMessage: ReactEventHandler;
   /** Handler function for a click event on the user that posted the Message */
   onUserClick: ReactEventHandler;
   /** Handler function for a hover event on the user that posted the Message */
@@ -177,43 +161,7 @@
   setEditingState: ReactEventHandler;
   /** Channel config object */
   channelConfig?: ChannelConfigWithInfo<Co>;
-<<<<<<< HEAD
   /** Custom function to render message text content, defaults to the renderText function: [utils](https://github.com/GetStream/stream-chat-react/blob/master/src/utils.ts) */
-=======
-  /**
-   * Custom UI component to override default edit message input.
-   * Defaults to and accepts same props as: [EditMessageForm](https://github.com/GetStream/stream-chat-react/blob/master/src/components/MessageInput/EditMessageForm.tsx)
-   * */
-  EditMessageInput?: React.ComponentType<MessageInputProps<At, Ch, Co, Ev, Me, Re, Us, V>>;
-  /**
-   * The component to be rendered if the Message has been deleted.
-   * Defaults to and accepts same props as: [MessageDeleted](https://github.com/GetStream/stream-chat-react/blob/master/src/components/Message/MessageDeleted.tsx)
-   */
-  MessageDeleted?: React.ComponentType<MessageDeletedProps<At, Ch, Co, Ev, Me, Re, Us>>;
-  /** Handler function for a click event on an @mention in Message */
-  onMentionsClickMessage?: ReactEventHandler;
-  /** Handler function for a hover event on an @mention in Message */
-  onMentionsHoverMessage?: ReactEventHandler;
-  /**
-   * Custom UI component to override default pinned Message indicator.
-   * Defaults to and accepts same props as: [PinIndicator](https://github.com/GetStream/stream-chat-react/blob/master/src/components/Message/icons.tsx)
-   * */
-  PinIndicator?: React.ComponentType<PinIndicatorProps>;
-  /**
-   * A component to display the selector that allows a user to react to a certain Message.
-   * Defaults to and accepts same props as: [ReactionSelector](https://github.com/GetStream/stream-chat-react/blob/master/src/components/Reactions/ReactionSelector.tsx)
-   */
-  ReactionSelector?: React.ForwardRefExoticComponent<ReactionSelectorProps<Re, Us>>;
-  /**
-   * A component to display the a MessageList of reactions.
-   * Defaults to and accepts same props as: [ReactionsList](https://github.com/GetStream/stream-chat-react/blob/master/src/components/Reactions/ReactionsList.tsx)
-   */
-  ReactionsList?: React.ComponentType<ReactionsListProps<Re, Us>>;
-  /**
-   * Custom function to render message text content.
-   * Defaults to the renderText function: [utils](https://github.com/GetStream/stream-chat-react/blob/master/src/utils.ts)
-   */
->>>>>>> 33878817
   renderText?: (
     text?: string,
     mentioned_users?: UserResponse<Us>[],
