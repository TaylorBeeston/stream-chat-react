import {
  Attachment,
  Avatar,
  ReactionSelector,
  MessageOptions,
  MessageText,
  MessageTimestamp,
  MessageUIComponentProps,
  useChannelStateContext,
  useChatContext,
  useMessageContext,
} from 'stream-chat-react';
import { DeliveredCheckmark, DoubleCheckmark } from '../../assets';

import {
  SocialAttachmentType,
  SocialChannelType,
  SocialCommandType,
  SocialEventType,
  SocialMessageType,
  SocialReactionType,
  SocialUserType,
} from '../ChatContainer/ChatContainer';

import { SocialGallery } from '../Gallery/SocialGallery';
import { ThreadReply } from '../ThreadReply/ThreadReply';
import { SocialReactionList, customReactions } from '../ReactionList/SocialReactionList';

import './SocialMessageUI.scss';

export const SocialMessage: React.FC<
  MessageUIComponentProps<
    SocialAttachmentType,
    SocialChannelType,
    SocialCommandType,
    SocialEventType,
    SocialMessageType,
    SocialReactionType,
    SocialUserType
  >
> = (props) => {
  const { channel } = useChannelStateContext();
  const { client } = useChatContext();
  const {
    isMyMessage,
    isReactionEnabled,
    message,
    readBy,
    reactionSelectorRef,
    showDetailedReactions,
  } = useMessageContext<
    SocialAttachmentType,
    SocialChannelType,
    SocialCommandType,
    SocialEventType,
    SocialMessageType,
    SocialReactionType,
    SocialUserType
  >();

  const members = Object.values(channel.state.members).filter(
    ({ user }) => user?.id !== client.userID,
  ).length;

  const myMessage = isMyMessage();

  const readByMembers = readBy?.filter((user) => user.id !== client.user?.id);
  const readByMembersLength = readByMembers?.length === 0 ? undefined : readByMembers?.length;

<<<<<<< HEAD
  const customReactions = [
    {
      colons: ':heart:',
      emoticons: ['<3'],
      id: 'heart',
      name: 'Heart',
      native: '❤️',
      skin: null,
      unified: '2764',
    },
    {
      colons: ':+1:',
      emoticons: ['b'],
      id: 'thumbsup',
      name: 'Thumbs Up',
      native: '👍',
      skin: null,
      unified: '1F44D',
    },
    {
      colons: ':-1:',
      emoticons: ['p'],
      id: 'thumbsdown',
      name: 'Thumbs Down',
      native: '👎',
      skin: null,
      unified: '1f44e',
    },
    {
      colons: ':laughing:',
      emoticons: ['x)'],
      id: 'laughing',
      name: 'Grinning Squinting Face',
      native: '😆',
      skin: null,
      unified: '1F606',
    },
    {
      colons: ':angry:',
      emoticons: ['=/'],
      id: 'angry',
      name: 'Angry',
      native: '😠',
      skin: null,
      unified: '1F620',
    },
  ];

=======
>>>>>>> 96b76845
  // Group Channel
  if (members > 2) {
    return (
      <div className={`message-wrapper ${myMessage ? 'right' : ''}`}>
        {!myMessage && <Avatar size={36} image={message.user?.image} name={message.user?.name} />}
        <div className='message-wrapper-inner'>
          {message.attachments?.length ? (
            <Attachment Gallery={SocialGallery} attachments={message.attachments} />
          ) : null}
          <MessageText customWrapperClass={`${myMessage ? 'my-message' : ''}`} />
          <div className={`message-wrapper-inner-data ${myMessage ? 'my-message' : ''}`}>
            {!myMessage && (
              <div className='message-wrapper-inner-data-info'>
                {message.user?.name || message.user?.id}
              </div>
            )}
            {myMessage && readByMembersLength && (
              <>
                <span className='message-wrapper-inner-data-readby'>{readByMembersLength}</span>{' '}
                <DoubleCheckmark />
              </>
            )}
            <MessageTimestamp customClass='message-wrapper-inner-data-time' />
          </div>
        </div>
      </div>
    );
  }

  // DM channel
  return (
    <div className={`message-wrapper ${myMessage ? 'right' : ''}`}>
      {!myMessage && <Avatar size={36} image={message.user?.image} />}
      <div className={`message-wrapper-inner ${myMessage ? 'my-message' : ''}`}>
        <div className='message-wrapper-inner-text'>
          <SocialReactionList />
          {message.attachments?.length ? <Attachment attachments={message.attachments} /> : null}
          <MessageText customWrapperClass={`${myMessage ? 'my-message' : ''}`} />
        </div>
        {showDetailedReactions && isReactionEnabled && (
          <ReactionSelector reactionOptions={customReactions} ref={reactionSelectorRef} />
        )}
        <ThreadReply />
        <div className='message-wrapper-inner-options'>
          <MessageOptions />
          <div className='message-wrapper-inner-data'>
            {myMessage &&
              message.status === 'received' &&
              readByMembers &&
              readByMembers?.length < 1 && <DeliveredCheckmark />}
            {myMessage && readByMembers && readByMembersLength && <DoubleCheckmark />}
            {!myMessage && (
              <div className='message-wrapper-inner-data-info'>
                {message.user?.name || message.user?.id}
              </div>
            )}
            <MessageTimestamp customClass='message-wrapper-inner-data-time' />
          </div>
        </div>
      </div>
    </div>
  );
};<|MERGE_RESOLUTION|>--- conflicted
+++ resolved
@@ -67,57 +67,6 @@
   const readByMembers = readBy?.filter((user) => user.id !== client.user?.id);
   const readByMembersLength = readByMembers?.length === 0 ? undefined : readByMembers?.length;
 
-<<<<<<< HEAD
-  const customReactions = [
-    {
-      colons: ':heart:',
-      emoticons: ['<3'],
-      id: 'heart',
-      name: 'Heart',
-      native: '❤️',
-      skin: null,
-      unified: '2764',
-    },
-    {
-      colons: ':+1:',
-      emoticons: ['b'],
-      id: 'thumbsup',
-      name: 'Thumbs Up',
-      native: '👍',
-      skin: null,
-      unified: '1F44D',
-    },
-    {
-      colons: ':-1:',
-      emoticons: ['p'],
-      id: 'thumbsdown',
-      name: 'Thumbs Down',
-      native: '👎',
-      skin: null,
-      unified: '1f44e',
-    },
-    {
-      colons: ':laughing:',
-      emoticons: ['x)'],
-      id: 'laughing',
-      name: 'Grinning Squinting Face',
-      native: '😆',
-      skin: null,
-      unified: '1F606',
-    },
-    {
-      colons: ':angry:',
-      emoticons: ['=/'],
-      id: 'angry',
-      name: 'Angry',
-      native: '😠',
-      skin: null,
-      unified: '1F620',
-    },
-  ];
-
-=======
->>>>>>> 96b76845
   // Group Channel
   if (members > 2) {
     return (
