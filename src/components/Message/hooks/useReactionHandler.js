--- conflicted
+++ resolved
@@ -76,12 +76,6 @@
 
 /**
  * @typedef {{ onReactionListClick: () => void, showDetailedReactions: boolean }} ReactionClickHandler
-<<<<<<< HEAD
- * @type { (reactionSelectorRef: React.RefObject<import('../../Reactions/ReactionSelector').default | null>, message: import('stream-chat').MessageResponse | undefined) => ReactionClickHandler }
- *
- */
-export const useReactionClick = (reactionSelectorRef, message) => {
-=======
  * @type {(
  *   reactionSelectorRef: React.RefObject<import('../../Reactions/ReactionSelector').default | null>,
  *   message: import('stream-chat').MessageResponse | undefined,
@@ -93,7 +87,6 @@
   message,
   messageWrapperRef,
 ) => {
->>>>>>> 2ea88208
   const [showDetailedReactions, setShowDetailedReactions] = useState(false);
   const messageDeleted = !!message?.deleted_at;
   const hasListener = useRef(false);
@@ -115,53 +108,30 @@
   );
 
   useEffect(() => {
-<<<<<<< HEAD
-=======
     const messageWrapper = messageWrapperRef?.current;
->>>>>>> 2ea88208
     if (showDetailedReactions && !hasListener.current) {
       hasListener.current = true;
       document.addEventListener('click', closeDetailedReactions);
       document.addEventListener('touchend', closeDetailedReactions);
-<<<<<<< HEAD
-=======
       if (messageWrapper) {
         messageWrapper.addEventListener('mouseleave', closeDetailedReactions);
       }
->>>>>>> 2ea88208
     }
     if (!showDetailedReactions && hasListener.current) {
       document.removeEventListener('click', closeDetailedReactions);
       document.removeEventListener('touchend', closeDetailedReactions);
-<<<<<<< HEAD
-=======
       if (messageWrapper) {
         messageWrapper.removeEventListener(
           'mouseleave',
           closeDetailedReactions,
         );
       }
->>>>>>> 2ea88208
       hasListener.current = false;
     }
     return () => {
       if (hasListener.current) {
         document.removeEventListener('click', closeDetailedReactions);
         document.removeEventListener('touchend', closeDetailedReactions);
-<<<<<<< HEAD
-        hasListener.current = false;
-      }
-    };
-  }, [showDetailedReactions, closeDetailedReactions]);
-
-  useEffect(() => {
-    if (messageDeleted && hasListener.current) {
-      document.removeEventListener('click', closeDetailedReactions);
-      document.removeEventListener('touchend', closeDetailedReactions);
-      hasListener.current = false;
-    }
-  }, [messageDeleted, closeDetailedReactions]);
-=======
         if (messageWrapper) {
           messageWrapper.removeEventListener(
             'mouseleave',
@@ -187,7 +157,6 @@
       hasListener.current = false;
     }
   }, [messageDeleted, closeDetailedReactions, messageWrapperRef]);
->>>>>>> 2ea88208
 
   /** @type {() => void} Typescript syntax */
   const onReactionListClick = () => {
